--- conflicted
+++ resolved
@@ -1,322 +1,403 @@
 ---
-import PageLayout from '../layouts/PageLayout.astro'
+import PageLayout from "../layouts/PageLayout.astro";
 ---
 
 <PageLayout>
-
-<div class="yap module">
-  <h1 class="yap module-title" id="tests-comparisons-mock-file">
-    <a aria-hidden="true" href="#tests-comparisons-mock-file" tabindex="-1">
-      <svg aria-hidden="true" class="heading-icon" height="15px" viewBox="0 0 20 20" width="15px" xmlns="http://www.w3.org/2000/svg">
-        <path clip-rule="evenodd" d="
-M12.586 4.586a2 2 0 112.828 2.828l-3 3a2 2 0 01-2.828 0 1 1 0 00-1.414 1.414 4 4 0 005.656 0l3-3a4 4 0 00-5.656-5.656l-1.5 1.5a1 1 0 101.414 1.414l1.5-1.5zm-5 5a2 2 0 012.828 0 1 1 0 101.414-1.414 4 4 0 00-5.656 0l-3 3a4 4 0 105.656 5.656l1.5-1.5a1 1 0 10-1.414-1.414l-1.5 1.5a2 2 0 11-2.828-2.828l3-3z
-" fill-rule="evenodd"></path>
-      </svg>
-    </a>tests.comparisons.mock_file
-  </h1><p>module docstring content more content</p>
-
-  <section class="yap func">
-    <h2 class="yap func-title" id="mock-function">
-      <a aria-hidden="true" href="#mock-function" tabindex="-1">
-        <svg aria-hidden="true" class="heading-icon" height="15px" viewBox="0 0 20 20" width="15px" xmlns="http://www.w3.org/2000/svg">
-          <path clip-rule="evenodd" d="
-M12.586 4.586a2 2 0 112.828 2.828l-3 3a2 2 0 01-2.828 0 1 1 0 00-1.414 1.414 4 4 0 005.656 0l3-3a4 4 0 00-5.656-5.656l-1.5 1.5a1 1 0 101.414 1.414l1.5-1.5zm-5 5a2 2 0 012.828 0 1 1 0 101.414-1.414 4 4 0 00-5.656 0l-3 3a4 4 0 105.656 5.656l1.5-1.5a1 1 0 10-1.414-1.414l-1.5 1.5a2 2 0 11-2.828-2.828l3-3z
-" fill-rule="evenodd"></path>
+  <div class="yap module">
+    <h1 class="yap module-title" id="tests-comparisons-mock-file">
+      <a aria-hidden="true" href="#tests-comparisons-mock-file" tabindex="-1">
+        <svg
+          aria-hidden="true"
+          class="heading-icon"
+          height="15px"
+          viewBox="0 0 20 20"
+          width="15px"
+          xmlns="http://www.w3.org/2000/svg"
+        >
+          <path
+            clip-rule="evenodd"
+            d="
+M12.586 4.586a2 2 0 112.828 2.828l-3 3a2 2 0 01-2.828 0 1 1 0 00-1.414 1.414 4 4 0 005.656 0l3-3a4 4 0 00-5.656-5.656l-1.5 1.5a1 1 0 101.414 1.414l1.5-1.5zm-5 5a2 2 0 012.828 0 1 1 0 101.414-1.414 4 4 0 00-5.656 0l-3 3a4 4 0 105.656 5.656l1.5-1.5a1 1 0 10-1.414-1.414l-1.5 1.5a2 2 0 11-2.828-2.828l3-3z
+"
+            fill-rule="evenodd"></path>
         </svg>
-      </a>mock_function
-    </h2>
-    <div class="yap func-sig-content">
-      <div class="yap func-sig">
-        <span>mock_function(</span>
-        <div class="yap func-sig-params">
-          <div class="yap func-sig-param">param_a, </div>
-          <div class="yap func-sig-param">param_b=2)</div>
-        </div>
-      </div>
-    </div>
-    <div class="yap"><p>A mock function returning a sum of param_a and param_b if positive numbers, else None</p>
-
-      <h3 class="yap">Parameters</h3>
-      <div class="yap doc-str-elem-container">
-        <div class="yap doc-str-elem-def">
-          <div class="yap doc-str-elem-name">param_a</div>
-          <div class="yap doc-str-elem-type">int</div>
-        </div>
-        <div class="yap doc-str-elem-desc"><p>A <em>test</em> <em>param</em>.</p>
-</div>
-      </div>
-      <div class="yap doc-str-elem-container">
-        <div class="yap doc-str-elem-def">
-          <div class="yap doc-str-elem-name">param_b</div>
-          <div class="yap doc-str-elem-type">int|float</div>
-        </div>
-        <div class="yap doc-str-elem-desc"><p>Another <em>test</em> <em>param</em>.</p>
-<table>
-<thead>
-<tr>
-<th>col A</th>
-<th>: col B</th>
-</tr>
-</thead>
-<tbody>
-<tr>
-<td>boo</td>
-<td>baa more content across broken line</td>
-</tr>
-</tbody>
-</table>
-</div>
-      </div>
-      <h3 class="yap">Returns</h3>
-      <div class="yap doc-str-elem-container">
-        <div class="yap doc-str-elem-def">
-          <div class="yap doc-str-elem-name">summed_number</div>
-          <div class="yap doc-str-elem-type">float</div>
-        </div>
-        <div class="yap doc-str-elem-desc"><p>The sum of <em>param_a</em> and <em>param_b</em>.</p>
-</div>
-      </div>
-      <div class="yap doc-str-elem-container">
-        <div class="yap doc-str-elem-def">
-          <div class="yap doc-str-elem-name"></div>
-          <div class="yap doc-str-elem-type">None</div>
-        </div>
-        <div class="yap doc-str-elem-desc"><p>None returned if values are negative.</p>
-</div>
-      </div>
-      <h3 class="yap">Raises</h3>
-      <div class="yap doc-str-elem-container">
-        <div class="yap doc-str-elem-def">
-          <div class="yap doc-str-elem-name"></div>
-          <div class="yap doc-str-elem-type">ValueError</div>
-        </div>
-        <div class="yap doc-str-elem-desc"><p>Raises value error if params are not numbers.</p>
-</div>
-      </div>
-<<<<<<< HEAD
-      <div class="yap doc-str-meta">
-        <h3 class="yap">Notes</h3><pre><code class="language-python">print(mock_function(1, 2))
-=======
-      <h3 class="yap">Examples</h3><Markdown is:raw>
-```python
-print(mock_function(1, 2))
->>>>>>> 97b709cf
+      </a>tests.comparisons.mock_file
+    </h1><p>module docstring content more content</p>
+
+    <section class="yap func">
+      <h2 class="yap func-title" id="mock-function">
+        <a aria-hidden="true" href="#mock-function" tabindex="-1">
+          <svg
+            aria-hidden="true"
+            class="heading-icon"
+            height="15px"
+            viewBox="0 0 20 20"
+            width="15px"
+            xmlns="http://www.w3.org/2000/svg"
+          >
+            <path
+              clip-rule="evenodd"
+              d="
+M12.586 4.586a2 2 0 112.828 2.828l-3 3a2 2 0 01-2.828 0 1 1 0 00-1.414 1.414 4 4 0 005.656 0l3-3a4 4 0 00-5.656-5.656l-1.5 1.5a1 1 0 101.414 1.414l1.5-1.5zm-5 5a2 2 0 012.828 0 1 1 0 101.414-1.414 4 4 0 00-5.656 0l-3 3a4 4 0 105.656 5.656l1.5-1.5a1 1 0 10-1.414-1.414l-1.5 1.5a2 2 0 11-2.828-2.828l3-3z
+"
+              fill-rule="evenodd"></path>
+          </svg>
+        </a>mock_function
+      </h2>
+      <div class="yap func-sig-content">
+        <div class="yap func-sig">
+          <span>mock_function(</span>
+          <div class="yap func-sig-params">
+            <div class="yap func-sig-param">param_a,</div>
+            <div class="yap func-sig-param">param_b=2)</div>
+          </div>
+        </div>
+      </div>
+      <div class="yap">
+        <p>
+          A mock function returning a sum of param_a and param_b if positive
+          numbers, else None
+        </p>
+
+        <h3 class="yap">Parameters</h3>
+        <div class="yap doc-str-elem-container">
+          <div class="yap doc-str-elem-def">
+            <div class="yap doc-str-elem-name">param_a</div>
+            <div class="yap doc-str-elem-type">int</div>
+          </div>
+          <div class="yap doc-str-elem-desc">
+            <p>A <em>test</em> <em>param</em>.</p>
+          </div>
+        </div>
+        <div class="yap doc-str-elem-container">
+          <div class="yap doc-str-elem-def">
+            <div class="yap doc-str-elem-name">param_b</div>
+            <div class="yap doc-str-elem-type">int|float</div>
+          </div>
+          <div class="yap doc-str-elem-desc">
+            <p>Another <em>test</em> <em>param</em>.</p>
+            <table>
+              <thead>
+                <tr>
+                  <th>col A</th>
+                  <th>: col B</th>
+                </tr>
+              </thead>
+              <tbody>
+                <tr>
+                  <td>boo</td>
+                  <td>baa more content across broken line</td>
+                </tr>
+              </tbody>
+            </table>
+          </div>
+        </div>
+        <h3 class="yap">Returns</h3>
+        <div class="yap doc-str-elem-container">
+          <div class="yap doc-str-elem-def">
+            <div class="yap doc-str-elem-name">summed_number</div>
+            <div class="yap doc-str-elem-type">float</div>
+          </div>
+          <div class="yap doc-str-elem-desc">
+            <p>The sum of <em>param_a</em> and <em>param_b</em>.</p>
+          </div>
+        </div>
+        <div class="yap doc-str-elem-container">
+          <div class="yap doc-str-elem-def">
+            <div class="yap doc-str-elem-name"></div>
+            <div class="yap doc-str-elem-type">None</div>
+          </div>
+          <div class="yap doc-str-elem-desc">
+            <p>None returned if values are negative.</p>
+          </div>
+        </div>
+        <h3 class="yap">Raises</h3>
+        <div class="yap doc-str-elem-container">
+          <div class="yap doc-str-elem-def">
+            <div class="yap doc-str-elem-name"></div>
+            <div class="yap doc-str-elem-type">ValueError</div>
+          </div>
+          <div class="yap doc-str-elem-desc">
+            <p>Raises value error if params are not numbers.</p>
+          </div>
+        </div>
+        <div class="yap doc-str-meta">
+          <h3 class="yap">
+            Notes
+          </h3><pre><code class="language-python">print(mock_function(1, 2))
 # prints 3
 print(&quot;boo&quot;)
 print('boo')
 </code></pre>
-<p>Random text</p>
-<p><em>Random table</em></p>
-<table>
-<thead>
-<tr>
-<th>col A</th>
-<th>: col B</th>
-</tr>
-</thead>
-<tbody>
-<tr>
-<td>boo</td>
-<td>baa</td>
-</tr>
-</tbody>
-</table>
-
-<<<<<<< HEAD
-      </div>
-=======
- _Random table_
-
-| col A |: col B |
-|-------|--------|
-| boo   | baa    |
-</Markdown>
->>>>>>> 97b709cf
-    </div>
-  </section>
-  <section class="yap class">
-    <h2 class="yap class-title" id="parentclass">
-      <a aria-hidden="true" href="#parentclass" tabindex="-1">
-        <svg aria-hidden="true" class="heading-icon" height="15px" viewBox="0 0 20 20" width="15px" xmlns="http://www.w3.org/2000/svg">
-          <path clip-rule="evenodd" d="
-M12.586 4.586a2 2 0 112.828 2.828l-3 3a2 2 0 01-2.828 0 1 1 0 00-1.414 1.414 4 4 0 005.656 0l3-3a4 4 0 00-5.656-5.656l-1.5 1.5a1 1 0 101.414 1.414l1.5-1.5zm-5 5a2 2 0 012.828 0 1 1 0 101.414-1.414 4 4 0 00-5.656 0l-3 3a4 4 0 105.656 5.656l1.5-1.5a1 1 0 10-1.414-1.414l-1.5 1.5a2 2 0 11-2.828-2.828l3-3z
-" fill-rule="evenodd"></path>
-        </svg>
-      </a>ParentClass
-    </h2><p>A parent class</p>
-<div class="admonition warning">
-<p class="admonition-title">An admonition</p>
-</div>
-<p>!!!</p>
-
-    <h3 class="yap">Properties</h3>
-    <div class="yap class-prop-elem-container">
-      <div class="yap class-prop-def">
-        <div class="yap class-prop-def-name">parent_prop</div>
-        <div class="yap class-prop-def-type"></div>
-      </div>
-      <div class="yap class-prop-def-desc"></div>
-    </div>
-    <h3 class="yap">Methods</h3>
-    <section class="yap func">
-      <h2 class="yap func-title" id="parentclass-init">
-        <a aria-hidden="true" href="#parentclass-init" tabindex="-1">
-          <svg aria-hidden="true" class="heading-icon" height="15px" viewBox="0 0 20 20" width="15px" xmlns="http://www.w3.org/2000/svg">
-            <path clip-rule="evenodd" d="
-M12.586 4.586a2 2 0 112.828 2.828l-3 3a2 2 0 01-2.828 0 1 1 0 00-1.414 1.414 4 4 0 005.656 0l3-3a4 4 0 00-5.656-5.656l-1.5 1.5a1 1 0 101.414 1.414l1.5-1.5zm-5 5a2 2 0 012.828 0 1 1 0 101.414-1.414 4 4 0 00-5.656 0l-3 3a4 4 0 105.656 5.656l1.5-1.5a1 1 0 10-1.414-1.414l-1.5 1.5a2 2 0 11-2.828-2.828l3-3z
-" fill-rule="evenodd"></path>
+          <p>Random text</p>
+          <p><em>Random table</em></p>
+          <table>
+            <thead>
+              <tr>
+                <th>col A</th>
+                <th>: col B</th>
+              </tr>
+            </thead>
+            <tbody>
+              <tr>
+                <td>boo</td>
+                <td>baa</td>
+              </tr>
+            </tbody>
+          </table>
+        </div>
+      </div>
+    </section>
+    <section class="yap class">
+      <h2 class="yap class-title" id="parentclass">
+        <a aria-hidden="true" href="#parentclass" tabindex="-1">
+          <svg
+            aria-hidden="true"
+            class="heading-icon"
+            height="15px"
+            viewBox="0 0 20 20"
+            width="15px"
+            xmlns="http://www.w3.org/2000/svg"
+          >
+            <path
+              clip-rule="evenodd"
+              d="
+M12.586 4.586a2 2 0 112.828 2.828l-3 3a2 2 0 01-2.828 0 1 1 0 00-1.414 1.414 4 4 0 005.656 0l3-3a4 4 0 00-5.656-5.656l-1.5 1.5a1 1 0 101.414 1.414l1.5-1.5zm-5 5a2 2 0 012.828 0 1 1 0 101.414-1.414 4 4 0 00-5.656 0l-3 3a4 4 0 105.656 5.656l1.5-1.5a1 1 0 10-1.414-1.414l-1.5 1.5a2 2 0 11-2.828-2.828l3-3z
+"
+              fill-rule="evenodd"></path>
           </svg>
-        </a>ParentClass.__init__
-      </h2>
-      <div class="yap func-sig-content">
-        <div class="yap func-sig">
-          <span>ParentClass(</span>
-          <div class="yap func-sig-params">
-            <div class="yap func-sig-param">a_param)</div>
-          </div>
-        </div>
-      </div>
-      <div class="yap"><p>Parent initialisation.</p>
-
-        <h3 class="yap">Parameters</h3>
-        <div class="yap doc-str-elem-container">
-          <div class="yap doc-str-elem-def">
-            <div class="yap doc-str-elem-name">a_param</div>
-            <div class="yap doc-str-elem-type">str</div>
-          </div>
-          <div class="yap doc-str-elem-desc"><p>A parameter.</p>
-<div class="admonition note">
-<p class="admonition-title">Another admonition</p>
-</div>
-<p>!!!</p>
-</div>
-        </div>
-      </div>
+        </a>ParentClass
+      </h2><p>A parent class</p>
+      <div class="admonition warning">
+        <p class="admonition-title">An admonition</p>
+      </div>
+      <p>!!!</p>
+
+      <h3 class="yap">Properties</h3>
+      <div class="yap class-prop-elem-container">
+        <div class="yap class-prop-def">
+          <div class="yap class-prop-def-name">parent_prop</div>
+          <div class="yap class-prop-def-type"></div>
+        </div>
+        <div class="yap class-prop-def-desc"></div>
+      </div>
+      <h3 class="yap">Methods</h3>
+      <section class="yap func">
+        <h2 class="yap func-title" id="parentclass-init">
+          <a aria-hidden="true" href="#parentclass-init" tabindex="-1">
+            <svg
+              aria-hidden="true"
+              class="heading-icon"
+              height="15px"
+              viewBox="0 0 20 20"
+              width="15px"
+              xmlns="http://www.w3.org/2000/svg"
+            >
+              <path
+                clip-rule="evenodd"
+                d="
+M12.586 4.586a2 2 0 112.828 2.828l-3 3a2 2 0 01-2.828 0 1 1 0 00-1.414 1.414 4 4 0 005.656 0l3-3a4 4 0 00-5.656-5.656l-1.5 1.5a1 1 0 101.414 1.414l1.5-1.5zm-5 5a2 2 0 012.828 0 1 1 0 101.414-1.414 4 4 0 00-5.656 0l-3 3a4 4 0 105.656 5.656l1.5-1.5a1 1 0 10-1.414-1.414l-1.5 1.5a2 2 0 11-2.828-2.828l3-3z
+"
+                fill-rule="evenodd"></path>
+            </svg>
+          </a>ParentClass.__init__
+        </h2>
+        <div class="yap func-sig-content">
+          <div class="yap func-sig">
+            <span>ParentClass(</span>
+            <div class="yap func-sig-params">
+              <div class="yap func-sig-param">a_param)</div>
+            </div>
+          </div>
+        </div>
+        <div class="yap">
+          <p>Parent initialisation.</p>
+
+          <h3 class="yap">Parameters</h3>
+          <div class="yap doc-str-elem-container">
+            <div class="yap doc-str-elem-def">
+              <div class="yap doc-str-elem-name">a_param</div>
+              <div class="yap doc-str-elem-type">str</div>
+            </div>
+            <div class="yap doc-str-elem-desc">
+              <p>A parameter.</p>
+              <div class="admonition note">
+                <p class="admonition-title">Another admonition</p>
+              </div>
+              <p>!!!</p>
+            </div>
+          </div>
+        </div>
+      </section>
+      <section class="yap func">
+        <h2 class="yap func-title" id="parentclass-no-param">
+          <a aria-hidden="true" href="#parentclass-no-param" tabindex="-1">
+            <svg
+              aria-hidden="true"
+              class="heading-icon"
+              height="15px"
+              viewBox="0 0 20 20"
+              width="15px"
+              xmlns="http://www.w3.org/2000/svg"
+            >
+              <path
+                clip-rule="evenodd"
+                d="
+M12.586 4.586a2 2 0 112.828 2.828l-3 3a2 2 0 01-2.828 0 1 1 0 00-1.414 1.414 4 4 0 005.656 0l3-3a4 4 0 00-5.656-5.656l-1.5 1.5a1 1 0 101.414 1.414l1.5-1.5zm-5 5a2 2 0 012.828 0 1 1 0 101.414-1.414 4 4 0 00-5.656 0l-3 3a4 4 0 105.656 5.656l1.5-1.5a1 1 0 10-1.414-1.414l-1.5 1.5a2 2 0 11-2.828-2.828l3-3z
+"
+                fill-rule="evenodd"></path>
+            </svg>
+          </a>ParentClass.no_param
+        </h2>
+        <div class="yap func-sig-content">
+          <div class="yap func-sig">
+            <span>no_param()</span>
+          </div>
+        </div>
+        <div class="yap"><p>No params.</p></div>
+      </section>
     </section>
-    <section class="yap func">
-      <h2 class="yap func-title" id="parentclass-no-param">
-        <a aria-hidden="true" href="#parentclass-no-param" tabindex="-1">
-          <svg aria-hidden="true" class="heading-icon" height="15px" viewBox="0 0 20 20" width="15px" xmlns="http://www.w3.org/2000/svg">
-            <path clip-rule="evenodd" d="
-M12.586 4.586a2 2 0 112.828 2.828l-3 3a2 2 0 01-2.828 0 1 1 0 00-1.414 1.414 4 4 0 005.656 0l3-3a4 4 0 00-5.656-5.656l-1.5 1.5a1 1 0 101.414 1.414l1.5-1.5zm-5 5a2 2 0 012.828 0 1 1 0 101.414-1.414 4 4 0 00-5.656 0l-3 3a4 4 0 105.656 5.656l1.5-1.5a1 1 0 10-1.414-1.414l-1.5 1.5a2 2 0 11-2.828-2.828l3-3z
-" fill-rule="evenodd"></path>
+    <section class="yap class">
+      <h2 class="yap class-title" id="childclass">
+        <a aria-hidden="true" href="#childclass" tabindex="-1">
+          <svg
+            aria-hidden="true"
+            class="heading-icon"
+            height="15px"
+            viewBox="0 0 20 20"
+            width="15px"
+            xmlns="http://www.w3.org/2000/svg"
+          >
+            <path
+              clip-rule="evenodd"
+              d="
+M12.586 4.586a2 2 0 112.828 2.828l-3 3a2 2 0 01-2.828 0 1 1 0 00-1.414 1.414 4 4 0 005.656 0l3-3a4 4 0 00-5.656-5.656l-1.5 1.5a1 1 0 101.414 1.414l1.5-1.5zm-5 5a2 2 0 012.828 0 1 1 0 101.414-1.414 4 4 0 00-5.656 0l-3 3a4 4 0 105.656 5.656l1.5-1.5a1 1 0 10-1.414-1.414l-1.5 1.5a2 2 0 11-2.828-2.828l3-3z
+"
+              fill-rule="evenodd"></path>
           </svg>
-        </a>ParentClass.no_param
-      </h2>
-      <div class="yap func-sig-content">
-        <div class="yap func-sig">
-          <span>no_param()</span>
-        </div>
-      </div>
-      <div class="yap"><p>No params.</p>
-</div>
+        </a>ChildClass
+      </h2><p>A child class</p>
+
+      <p class="yap class-base">
+        Inherits from
+        <a href="#parentclass">ParentClass</a>.
+      </p>
+      <h3 class="yap">Properties</h3>
+      <div class="yap class-prop-elem-container">
+        <div class="yap class-prop-def">
+          <div class="yap class-prop-def-name">param_c</div>
+          <div class="yap class-prop-def-type"></div>
+        </div>
+        <div class="yap class-prop-def-desc"></div>
+      </div>
+      <div class="yap class-prop-elem-container">
+        <div class="yap class-prop-def">
+          <div class="yap class-prop-def-name">param_d</div>
+          <div class="yap class-prop-def-type"></div>
+        </div>
+        <div class="yap class-prop-def-desc"></div>
+      </div>
+      <div class="yap class-prop-elem-container">
+        <div class="yap class-prop-def">
+          <div class="yap class-prop-def-name">param_e</div>
+          <div class="yap class-prop-def-type"></div>
+        </div>
+        <div class="yap class-prop-def-desc">
+          A property describing property param_e
+        </div>
+      </div>
+      <h3 class="yap">Methods</h3>
+      <section class="yap func">
+        <h2 class="yap func-title" id="childclass-init">
+          <a aria-hidden="true" href="#childclass-init" tabindex="-1">
+            <svg
+              aria-hidden="true"
+              class="heading-icon"
+              height="15px"
+              viewBox="0 0 20 20"
+              width="15px"
+              xmlns="http://www.w3.org/2000/svg"
+            >
+              <path
+                clip-rule="evenodd"
+                d="
+M12.586 4.586a2 2 0 112.828 2.828l-3 3a2 2 0 01-2.828 0 1 1 0 00-1.414 1.414 4 4 0 005.656 0l3-3a4 4 0 00-5.656-5.656l-1.5 1.5a1 1 0 101.414 1.414l1.5-1.5zm-5 5a2 2 0 012.828 0 1 1 0 101.414-1.414 4 4 0 00-5.656 0l-3 3a4 4 0 105.656 5.656l1.5-1.5a1 1 0 10-1.414-1.414l-1.5 1.5a2 2 0 11-2.828-2.828l3-3z
+"
+                fill-rule="evenodd"></path>
+            </svg>
+          </a>ChildClass.__init__
+        </h2>
+        <div class="yap func-sig-content">
+          <div class="yap func-sig">
+            <span>ChildClass(</span>
+            <div class="yap func-sig-params">
+              <div class="yap func-sig-param">param_c=1.1,</div>
+              <div class="yap func-sig-param">param_d=GLOBAL_VAR)</div>
+            </div>
+          </div>
+        </div>
+        <div class="yap">
+          <p>Child initialisation.</p>
+
+          <h3 class="yap">Parameters</h3>
+          <div class="yap doc-str-elem-container">
+            <div class="yap doc-str-elem-def">
+              <div class="yap doc-str-elem-name">param_c</div>
+              <div class="yap doc-str-elem-type">float</div>
+            </div>
+            <div class="yap doc-str-elem-desc">
+              <p>Yet another test param.</p>
+            </div>
+          </div>
+          <div class="yap doc-str-elem-container">
+            <div class="yap doc-str-elem-def">
+              <div class="yap doc-str-elem-name">param_d</div>
+              <div class="yap doc-str-elem-type">float</div>
+            </div>
+            <div class="yap doc-str-elem-desc"><p>And another.</p></div>
+          </div>
+        </div>
+      </section>
+      <section class="yap func">
+        <h2 class="yap func-title" id="childclass-hello">
+          <a aria-hidden="true" href="#childclass-hello" tabindex="-1">
+            <svg
+              aria-hidden="true"
+              class="heading-icon"
+              height="15px"
+              viewBox="0 0 20 20"
+              width="15px"
+              xmlns="http://www.w3.org/2000/svg"
+            >
+              <path
+                clip-rule="evenodd"
+                d="
+M12.586 4.586a2 2 0 112.828 2.828l-3 3a2 2 0 01-2.828 0 1 1 0 00-1.414 1.414 4 4 0 005.656 0l3-3a4 4 0 00-5.656-5.656l-1.5 1.5a1 1 0 101.414 1.414l1.5-1.5zm-5 5a2 2 0 012.828 0 1 1 0 101.414-1.414 4 4 0 00-5.656 0l-3 3a4 4 0 105.656 5.656l1.5-1.5a1 1 0 10-1.414-1.414l-1.5 1.5a2 2 0 11-2.828-2.828l3-3z
+"
+                fill-rule="evenodd"></path>
+            </svg>
+          </a>ChildClass.hello
+        </h2>
+        <div class="yap func-sig-content">
+          <div class="yap func-sig">
+            <span>hello()</span>
+          </div>
+        </div>
+        <div class="yap">
+          <p>A random class method returning &quot;hello&quot;</p>
+
+          <h3 class="yap">Returns</h3>
+          <div class="yap doc-str-elem-container">
+            <div class="yap doc-str-elem-def">
+              <div class="yap doc-str-elem-name">str</div>
+              <div class="yap doc-str-elem-type">saying_hello</div>
+            </div>
+            <div class="yap doc-str-elem-desc">
+              <p>A string saying &quot;hello&quot;</p>
+            </div>
+          </div>
+        </div>
+      </section>
     </section>
-  </section>
-  <section class="yap class">
-    <h2 class="yap class-title" id="childclass">
-      <a aria-hidden="true" href="#childclass" tabindex="-1">
-        <svg aria-hidden="true" class="heading-icon" height="15px" viewBox="0 0 20 20" width="15px" xmlns="http://www.w3.org/2000/svg">
-          <path clip-rule="evenodd" d="
-M12.586 4.586a2 2 0 112.828 2.828l-3 3a2 2 0 01-2.828 0 1 1 0 00-1.414 1.414 4 4 0 005.656 0l3-3a4 4 0 00-5.656-5.656l-1.5 1.5a1 1 0 101.414 1.414l1.5-1.5zm-5 5a2 2 0 012.828 0 1 1 0 101.414-1.414 4 4 0 00-5.656 0l-3 3a4 4 0 105.656 5.656l1.5-1.5a1 1 0 10-1.414-1.414l-1.5 1.5a2 2 0 11-2.828-2.828l3-3z
-" fill-rule="evenodd"></path>
-        </svg>
-      </a>ChildClass
-    </h2><p>A child class</p>
-
-    <p class="yap class-base">Inherits from
-      <a href="#parentclass">ParentClass</a>.
-    </p>
-    <h3 class="yap">Properties</h3>
-    <div class="yap class-prop-elem-container">
-      <div class="yap class-prop-def">
-        <div class="yap class-prop-def-name">param_c</div>
-        <div class="yap class-prop-def-type"></div>
-      </div>
-      <div class="yap class-prop-def-desc"></div>
-    </div>
-    <div class="yap class-prop-elem-container">
-      <div class="yap class-prop-def">
-        <div class="yap class-prop-def-name">param_d</div>
-        <div class="yap class-prop-def-type"></div>
-      </div>
-      <div class="yap class-prop-def-desc"></div>
-    </div>
-    <div class="yap class-prop-elem-container">
-      <div class="yap class-prop-def">
-        <div class="yap class-prop-def-name">param_e</div>
-        <div class="yap class-prop-def-type"></div>
-      </div>
-      <div class="yap class-prop-def-desc">A property describing property param_e</div>
-    </div>
-    <h3 class="yap">Methods</h3>
-    <section class="yap func">
-      <h2 class="yap func-title" id="childclass-init">
-        <a aria-hidden="true" href="#childclass-init" tabindex="-1">
-          <svg aria-hidden="true" class="heading-icon" height="15px" viewBox="0 0 20 20" width="15px" xmlns="http://www.w3.org/2000/svg">
-            <path clip-rule="evenodd" d="
-M12.586 4.586a2 2 0 112.828 2.828l-3 3a2 2 0 01-2.828 0 1 1 0 00-1.414 1.414 4 4 0 005.656 0l3-3a4 4 0 00-5.656-5.656l-1.5 1.5a1 1 0 101.414 1.414l1.5-1.5zm-5 5a2 2 0 012.828 0 1 1 0 101.414-1.414 4 4 0 00-5.656 0l-3 3a4 4 0 105.656 5.656l1.5-1.5a1 1 0 10-1.414-1.414l-1.5 1.5a2 2 0 11-2.828-2.828l3-3z
-" fill-rule="evenodd"></path>
-          </svg>
-        </a>ChildClass.__init__
-      </h2>
-      <div class="yap func-sig-content">
-        <div class="yap func-sig">
-          <span>ChildClass(</span>
-          <div class="yap func-sig-params">
-            <div class="yap func-sig-param">param_c=1.1, </div>
-            <div class="yap func-sig-param">param_d=GLOBAL_VAR)</div>
-          </div>
-        </div>
-      </div>
-      <div class="yap"><p>Child initialisation.</p>
-
-        <h3 class="yap">Parameters</h3>
-        <div class="yap doc-str-elem-container">
-          <div class="yap doc-str-elem-def">
-            <div class="yap doc-str-elem-name">param_c</div>
-            <div class="yap doc-str-elem-type">float</div>
-          </div>
-          <div class="yap doc-str-elem-desc"><p>Yet another test param.</p>
-</div>
-        </div>
-        <div class="yap doc-str-elem-container">
-          <div class="yap doc-str-elem-def">
-            <div class="yap doc-str-elem-name">param_d</div>
-            <div class="yap doc-str-elem-type">float</div>
-          </div>
-          <div class="yap doc-str-elem-desc"><p>And another.</p>
-</div>
-        </div>
-      </div>
-    </section>
-    <section class="yap func">
-      <h2 class="yap func-title" id="childclass-hello">
-        <a aria-hidden="true" href="#childclass-hello" tabindex="-1">
-          <svg aria-hidden="true" class="heading-icon" height="15px" viewBox="0 0 20 20" width="15px" xmlns="http://www.w3.org/2000/svg">
-            <path clip-rule="evenodd" d="
-M12.586 4.586a2 2 0 112.828 2.828l-3 3a2 2 0 01-2.828 0 1 1 0 00-1.414 1.414 4 4 0 005.656 0l3-3a4 4 0 00-5.656-5.656l-1.5 1.5a1 1 0 101.414 1.414l1.5-1.5zm-5 5a2 2 0 012.828 0 1 1 0 101.414-1.414 4 4 0 00-5.656 0l-3 3a4 4 0 105.656 5.656l1.5-1.5a1 1 0 10-1.414-1.414l-1.5 1.5a2 2 0 11-2.828-2.828l3-3z
-" fill-rule="evenodd"></path>
-          </svg>
-        </a>ChildClass.hello
-      </h2>
-      <div class="yap func-sig-content">
-        <div class="yap func-sig">
-          <span>hello()</span>
-        </div>
-      </div>
-      <div class="yap"><p>A random class method returning &quot;hello&quot;</p>
-
-        <h3 class="yap">Returns</h3>
-        <div class="yap doc-str-elem-container">
-          <div class="yap doc-str-elem-def">
-            <div class="yap doc-str-elem-name">str</div>
-            <div class="yap doc-str-elem-type">saying_hello</div>
-          </div>
-          <div class="yap doc-str-elem-desc"><p>A string saying &quot;hello&quot;</p>
-</div>
-        </div>
-      </div>
-    </section>
-  </section>
-</div>
-</PageLayout>
+  </div>
+</PageLayout>