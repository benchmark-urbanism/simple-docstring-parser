"""
Uses AST and docstring_parser to parse docstrings to astro html.

Intended for use with the Astro static site generator where further linting / linking / styling is done downstream.
"""
from __future__ import annotations

import logging

from dominate import dom_tag, svg, tags, util  # type: ignore
<<<<<<< HEAD
from markdown_it import MarkdownIt
from mdit_py_plugins.admon import admon_plugin  # type: ignore
from mdit_py_plugins.dollarmath import dollarmath_plugin  # type: ignore
=======
from griffe.dataclasses import Class, Function, Module
from griffe.docstrings import numpy as np_parser
from griffe.docstrings.dataclasses import (
    DocstringParameter,
    DocstringRaise,
    DocstringReturn,
    DocstringSectionDeprecated,
    DocstringSectionExamples,
    DocstringSectionParameters,
    DocstringSectionRaises,
    DocstringSectionReturns,
    DocstringSectionText,
    DocstringSectionYields,
    DocstringYield,
)
>>>>>>> 97b709cf
from slugify import slugify

from yapper import YapperConfig

logging.basicConfig(level=logging.INFO)
logger = logging.getLogger(__name__)

md = MarkdownIt("gfm-like", {"breaks": True, "html": True, "linkify": True}).use(dollarmath_plugin).use(admon_plugin)


class Markdown(dom_tag.dom_tag):
    """Custom dom tag for markdown."""


LINK_ICON = """
M12.586 4.586a2 2 0 112.828 2.828l-3 3a2 2 0 01-2.828 0 1 1 0 00-1.414 1.414 4 4 0 005.656 0l3-3a4 4 0 00-5.656-5.656l-1.5 1.5a1 1 0 101.414 1.414l1.5-1.5zm-5 5a2 2 0 012.828 0 1 1 0 101.414-1.414 4 4 0 00-5.656 0l-3 3a4 4 0 105.656 5.656l1.5-1.5a1 1 0 10-1.414-1.414l-1.5 1.5a2 2 0 11-2.828-2.828l3-3z
"""


def generate_heading(heading_level: str, heading_name: str, heading_cls: str):
    """Create a heading of specified level with a link anchor."""
    if heading_level == "h1":
        h = tags.h1(id=slugify(heading_name), cls=heading_cls)
    elif heading_level == "h2":
        h = tags.h2(id=slugify(heading_name), cls=heading_cls)
    else:
        raise NotImplementedError(f"Heading level {heading_level} is not implemented for linking.")
    with h:
        a = tags.a(aria_hidden="true", tabindex="-1", href=f"#{slugify(heading_name)}")
        with a:
            s = svg.svg(
                xmlns="http://www.w3.org/2000/svg",
                viewBox="0 0 20 20",
                aria_hidden="true",
                width="15px",
                height="15px",
                cls="heading-icon",
            )
            with s:
                svg.path(d=LINK_ICON, fill_rule="evenodd", clip_rule="evenodd")
        util.text(heading_name)

    return h


def weld_candidate(text_a: str | None, text_b: str | None) -> bool:
    """Determine whether two strings can be merged into a single line."""
    if not text_a or text_a == "":
        return False
    if not text_b or text_b == "":
        return False
    for char in ["|", ">"]:
        if text_a.strip().endswith(char):
            return False
    for char in ["|", "!", "<", "-", "*"]:
        if text_b.strip().startswith(char):
            return False
    return True


def add_markdown(fragment: tags.section | tags.div, text: str | None) -> tags.section | tags.div:
    """Add a markdown text block."""
    content_str = ""
    if not text:
        content_str = text.strip()
    splits = content_str.split("\n")
    code_padding = None
    code_block = False
    other_block = False
    cleaned_text = ""
    for next_line in splits:
        # clean out pylint statements
        if "# pylint: disable=line-too-long" in next_line:
            next_line = next_line.replace("# pylint: disable=line-too-long", "")
        # code blocks
        if "```" in next_line:
            if code_block is False:
                code_block = True
                code_padding = next_line.index("```")
                cleaned_text += f"\n{next_line[code_padding:]}"
            else:
                cleaned_text += f"\n{next_line[code_padding:]}\n"
                code_block = False
                code_padding = None
        elif code_block:
            cleaned_text += f"\n{next_line[code_padding:]}"
        # double breaks
        elif next_line == "":
            cleaned_text += "\n\n"
        # admonitions
        elif next_line.startswith(":::") or next_line.startswith("$$"):
            if not other_block:
                other_block = True
                cleaned_text += f"\n{next_line.strip()}"
            else:
                other_block = False
                cleaned_text += f"\n{next_line.strip()}"
        elif other_block:
            cleaned_text += f"\n{next_line.strip()}"
        # tables
        elif next_line.strip().startswith("|") and next_line.strip().endswith("|"):
            cleaned_text += f"\n{next_line.strip()}"
        # otherwise weld if possible
        elif weld_candidate(cleaned_text, next_line):
            cleaned_text += f" {next_line.strip()}"
        else:
            cleaned_text += f"\n{next_line.strip()}"
    if code_block or other_block:
        raise ValueError(f"Unclosed code block or admonition encountered for content: \n{cleaned_text}")
    cleaned_text += "\n"
    cleaned_text = cleaned_text.replace("\n\n\n", "\n\n")
    fragment += util.raw(md.render(cleaned_text))  # type: ignore
    return fragment


def process_class(module_class: Class) -> tags.section | None:
    """Process a python class."""
<<<<<<< HEAD
    if not ast_class:
        return None
    logger.info(f"Processing class {ast_class.name}.")
=======
    logger.info(f"Processing class {module_class.name}.")
>>>>>>> 97b709cf
    # build class fragment
    class_fragment: tags.section = tags.section(cls="yap class")
    class_fragment += generate_heading(
        heading_level="h2", heading_name=module_class.name, heading_cls="yap class-title"
    )
    # class docstring
    if module_class.docstring is not None:
        class_fragment = add_markdown(fragment=class_fragment, text=module_class.docstring.value)  # type: ignore
    # base classes
    for base in module_class.bases:
        with class_fragment:
            base_item = tags.p(cls="yap class-base")
            with base_item:
                for base in module_class.bases:
                    util.text("Inherits from")
                    tags.a(base.brief, href=f"#{slugify(base.brief)}")  # type: ignore
                    util.text(".")
    # process props
<<<<<<< HEAD
    prop_names: list[str] = []
    for prop in props:
        if hasattr(prop, "name"):
            prop_name: str = prop.name  # type: ignore
        elif isinstance(prop, ast.AnnAssign):
            prop_name = prop.target.id  # type: ignore
        else:
            raise NotImplementedError(f"Unable to extract property name from: {prop}")
        if not prop_name.startswith("_"):  # type: ignore
            prop_names.append(prop_name)  # type: ignore
    if prop_names:
=======
    prop_keys: list[str] = []
    for prop_key in module_class.attributes.keys():
        if not prop_key.startswith("_"):
            prop_keys.append(prop_key)
    if prop_keys:
>>>>>>> 97b709cf
        class_fragment = add_heading(doc_str_frag=class_fragment, heading="Properties")  # type: ignore
    for prop_key in prop_keys:
        prop_val = module_class.attributes[prop_key]
        prop_type = ""
        if prop_val.annotation is not None and hasattr(prop_val.annotation, "full"):
            prop_type = prop_val.annotation.full  # type: ignore
        prop_desc = ""
        if prop_val.docstring is not None:
            prop_desc = prop_val.docstring.value
        with class_fragment:
            tags.div(
                tags.div(
                    tags.div(prop_val.name, cls="yap class-prop-def-name"),
                    tags.div(prop_type, cls="yap class-prop-def-type"),
                    cls="yap class-prop-def",
                ),
                tags.div(prop_desc, cls="yap class-prop-def-desc"),
                cls="yap class-prop-elem-container",
            )
    # process methods
    method_keys: list[str] = []
    for method_key in module_class.functions.keys():
        if not method_key.startswith("_") or method_key == "__init__":
            method_keys.append(method_key)
    if method_keys:
        class_fragment = add_heading(doc_str_frag=class_fragment, heading="Methods")  # type: ignore
    for method_key in method_keys:
        func_fragment = process_function(module_class.functions[method_key])
        class_fragment += func_fragment

    return class_fragment


def process_signature(module_function: Function) -> tags.div:
    """Process function signature."""
    # process signature
    sig_fragment: tags.div = tags.div(cls="yap func-sig")
    # use parent class if __init__ method
    if module_function.name == "__init__":
        func_name = module_function.parent.name  # type: ignore
    else:
        func_name = module_function.name
    n_params = 0
    for param in module_function.parameters:
        if param.name != "self":
            n_params += 1
    if n_params == 0:
        with sig_fragment:
            tags.span(f"{func_name}()")
    else:
        with sig_fragment:
            tags.span(f"{func_name}(")
        # nest sig params for CSS alignment
        sig_params_fragment = tags.div(cls="yap func-sig-params")
        for idx, (param) in enumerate(module_function.parameters):
            if param.name == "self":
                continue
            param_text = f"{param.name}"
            if param.default is not None:
                param_text += f"={param.default}"
            if idx < len(module_function.parameters) - 1:
                param_text += ", "
            else:
                param_text += ")"
            with sig_params_fragment:
                tags.div(param_text, cls="yap func-sig-param")
        sig_fragment += sig_params_fragment
    return sig_fragment


def add_heading(doc_str_frag: tags.div | tags.section, heading: str) -> tags.div | tags.section:
    """Add a heading."""
    with doc_str_frag:
        tags.h3(heading, cls="yap")
    return doc_str_frag


docstringContentType = DocstringParameter | DocstringReturn | DocstringRaise | DocstringYield


def add_docstr_params(doc_str_frag: tags.div, param_set: docstringContentType) -> tags.div:
    """Add a parameter set."""
<<<<<<< HEAD
    if not param_name:
        param_name = ""
    if param_type is None:
        param_type = "None"
=======
    param_name = ""
    if hasattr(param_set, "name") and param_set.name is not None:  # type: ignore
        param_name = param_set.name  # type: ignore
    param_anno = "None"
    if param_set.annotation is not None and hasattr(param_set.annotation, "full"):
        if hasattr(param_set.annotation, "full"):
            param_anno = str(param_set.annotation.full)  # type: ignore
    # strip away extraneous annotation information
    if param_anno.startswith("Optional"):
        param_anno = param_anno.replace("Optional[", "")
        param_anno = param_anno[:-1]
    if param_anno.startswith("Union"):
        param_anno = param_anno.replace("Union[", "")
        param_anno = param_anno[:-1]
        param_anno = param_anno.split(",")
        param_anno = "|".join([pa.strip() for pa in param_anno])
    # only remain tail descriptor
    if "." in param_anno and not ("np." in param_anno or "npt." in param_anno):
        param_anno = param_anno.rsplit(".", maxsplit=1)[-1]
>>>>>>> 97b709cf
    elem_desc_frag = tags.div(cls="yap doc-str-elem-desc")
    elem_desc_frag = add_markdown(fragment=elem_desc_frag, text=param_set.description)
    with doc_str_frag:
        tags.div(
            tags.div(
                tags.div(param_name, cls="yap doc-str-elem-name"),
                tags.div(param_anno, cls="yap doc-str-elem-type"),
                cls="yap doc-str-elem-def",
            ),
            elem_desc_frag,
            cls="yap doc-str-elem-container",
        )
    return doc_str_frag


def process_func_docstring(module_function: Function) -> tags.div:
    """Process a docstring."""
    doc_str_frag: tags.div = tags.div(cls="yap")
<<<<<<< HEAD
    if doc_str is not None:
        parsed_doc_str = docstring_parser.parse(doc_str)
        if parsed_doc_str.short_description is not None:
            desc = parsed_doc_str.short_description
            if parsed_doc_str.long_description is not None:
                desc += f"\n{parsed_doc_str.long_description}"
            doc_str_frag = add_markdown(fragment=doc_str_frag, text=desc)  # type: ignore
        if (sig_param_names and not parsed_doc_str.params) or (len(sig_param_names) != len(parsed_doc_str.params)):
            logger.warning(
                f"""
            Number of docstring params does not match number of signature params.
            Please check that all function parameters have been declared in the docstring.
            Signature paramaters: {sig_param_names}
            Parsed doc-str params: {parsed_doc_str.params}
            Doc string: {doc_str}
            """
            )
        if not parsed_doc_str.params and len(parsed_doc_str.params):
            doc_str_frag = add_heading(doc_str_frag=doc_str_frag, heading="Parameters")  # type: ignore
            for param in parsed_doc_str.params:
                param_name = param.arg_name
                if "kwargs" in param_name:
                    param_name = param_name.lstrip("**")
                    param_name = f"**{param_name}"
                try:
                    param_idx = sig_param_names.index(param_name)
                except ValueError as err:
                    raise ValueError(
                        f"Docstring param: {param_name} not found in function signature parameters."
                    ) from err
                sig_param_type = sig_param_types[param_idx]
                if param.type_name is not None and param.type_name != sig_param_type:
                    logger.warning(
                        f"""
                    Parameter types mismatch in docstring vs. AST for param {param_name}.
                    This may be intentional:
                    Type deduced per docstring: {param.type_name}
                    Type deduced from AST param: {sig_param_type}
                    """
                    )
                doc_str_frag = add_param_set(
                    doc_str_frag=doc_str_frag,
                    param_name=param_name,
                    param_type=param.type_name,
                    param_description=param.description,  # type: ignore
                )
        # track types parsed from return docstrings
        return_types_in_docstring: list[str] = []
        if not parsed_doc_str.many_returns and len(parsed_doc_str.many_returns):
            doc_str_frag = add_heading(doc_str_frag=doc_str_frag, heading="Returns")  # type: ignore
            for doc_str_return in parsed_doc_str.many_returns:
                if doc_str_return.type_name in [None, "None"]:
                    param_type = None
                else:
                    param_type = doc_str_return.type_name
                    return_types_in_docstring.append(param_type)  # type: ignore
                # if there is a single return and if the return types are not specified,
                # then infer return types from the signature if available
                if len(parsed_doc_str.many_returns) == 1 and not return_types_in_docstring:
                    param_type = sig_return_type
                # add fragment
                doc_str_frag = add_param_set(
                    doc_str_frag=doc_str_frag,
                    param_name=doc_str_return.return_name,  # type: ignore
                    param_type=param_type,  # type: ignore
                    param_description=doc_str_return.description,  # type: ignore
                )
        # compare return types extracted from docstring to those in function return type
        n_return_types_in_sig = 0
        if sig_return_type:
            trimmed = sig_return_type.lstrip("tuple[").rstrip("]")
            n_return_types_in_sig = len(trimmed.split(","))
        # if types were provided in both the signature and the docstring, check whether these match
        if (return_types_in_docstring or n_return_types_in_sig) and len(
            return_types_in_docstring
        ) != n_return_types_in_sig:
            logger.warning(
                f"""
            Possible return type mismatch in docstring vs. function signature.
            This may be intentional:
            Type deduced per signature: {sig_return_type}
            Type deduced from doc-str: {return_types_in_docstring}
            """
            )
        if len(parsed_doc_str.raises):
            doc_str_frag = add_heading(doc_str_frag=doc_str_frag, heading="Raises")  # type: ignore
            for raises in parsed_doc_str.raises:
                doc_str_frag = add_param_set(
                    doc_str_frag=doc_str_frag,
                    param_name="",
                    param_type=[raises.type_name],  # type: ignore
                    param_description=raises.description,  # type: ignore
                )
        if parsed_doc_str.deprecation is not None:
            raise NotImplementedError("Deprecation not implemented.")
        metas: list[docstring_parser.common.DocstringMeta] = []
        for met in parsed_doc_str.meta:
            if not isinstance(
                met,
                (
                    docstring_parser.common.DocstringParam,
                    docstring_parser.common.DocstringDeprecated,
                    docstring_parser.common.DocstringRaises,
                    docstring_parser.common.DocstringReturns,
                ),
            ):
                metas.append(met)
        if metas:
            metas_frag = tags.div(cls="yap doc-str-meta")
            metas_frag = add_heading(doc_str_frag=metas_frag, heading="Notes")
            for meta in metas:
                metas_frag = add_markdown(fragment=metas_frag, text=meta.description)  # type: ignore
            doc_str_frag += metas_frag
=======
    if module_function.docstring is not None:  # pylint: disable=too-many-nested-blocks
        doc_str = np_parser.parse(module_function.docstring)
        for doc_str_content in doc_str:
            if isinstance(doc_str_content, DocstringSectionText):
                text_content = doc_str_content.value
                doc_str_frag = add_markdown(fragment=doc_str_frag, text=text_content)  # type: ignore
            elif isinstance(doc_str_content, DocstringSectionExamples):
                doc_str_frag = add_heading(doc_str_frag=doc_str_frag, heading="Examples")  # type: ignore
                for content in doc_str_content.value:
                    for sub_content in content:
                        if isinstance(sub_content, str):
                            doc_str_frag = add_markdown(fragment=doc_str_frag, text=sub_content)  # type: ignore
            elif isinstance(doc_str_content, DocstringSectionParameters):
                doc_str_frag = add_heading(doc_str_frag=doc_str_frag, heading="Parameters")  # type: ignore
                for content in doc_str_content.value:
                    doc_str_frag = add_docstr_params(doc_str_frag=doc_str_frag, param_set=content)
            elif isinstance(doc_str_content, DocstringSectionRaises):
                doc_str_frag = add_heading(doc_str_frag=doc_str_frag, heading="Raises")  # type: ignore
                for content in doc_str_content.value:
                    doc_str_frag = add_docstr_params(doc_str_frag=doc_str_frag, param_set=content)
            elif isinstance(doc_str_content, DocstringSectionYields):
                doc_str_frag = add_heading(doc_str_frag=doc_str_frag, heading="Yields")  # type: ignore
                for content in doc_str_content.value:
                    doc_str_frag = add_docstr_params(doc_str_frag=doc_str_frag, param_set=content)
            elif isinstance(doc_str_content, DocstringSectionReturns):
                doc_str_frag = add_heading(doc_str_frag=doc_str_frag, heading="Returns")  # type: ignore
                for content in doc_str_content.value:
                    doc_str_frag = add_docstr_params(doc_str_frag=doc_str_frag, param_set=content)
            elif isinstance(doc_str_content, DocstringSectionDeprecated):
                doc_str_frag = add_markdown(fragment=doc_str_frag, text=doc_str_content.value)  # type: ignore
            else:
                raise NotImplementedError(f"Docstring type: {type(doc_str_content)} not implemented.")
>>>>>>> 97b709cf

    return doc_str_frag


def process_function(
    module_function: Function,
) -> tags.section | None:
    """Process a function."""
    # don't process private members
    if module_function.name.startswith("_") and not module_function.name == "__init__":
        return None
    logger.info(f"Processing function: {module_function.name}")
    func_fragment: tags.section = tags.section(cls="yap func")
    is_method = False
    if isinstance(module_function.parent, Class):
        is_method = True
    if is_method and module_function.name == "__init__":
        heading_name = f"{module_function.parent.name}.__init__"  # type: ignore
    elif is_method:
        heading_name = f"{module_function.parent.name}.{module_function.name}"  # type: ignore
    else:
        heading_name = module_function.name
    func_fragment += generate_heading(heading_level="h2", heading_name=heading_name, heading_cls="yap func-title")
    # process signature
    with func_fragment:
        tags.div(cls="yap func-sig-content").appendChild(process_signature(module_function))  # type: ignore
    # process docstring
    func_fragment.appendChild(process_func_docstring(module_function))  # type: ignore

    return func_fragment


def parse(module_content: Module, yapper_config: YapperConfig) -> str:
    """Parse a python module."""
    logger.info(f"Parsing module: {module_content.canonical_path}")
    # start the DOM fragment
    dom_fragment: tags.div = tags.div(cls="yap module")
    dom_fragment += generate_heading(
        heading_level="h1", heading_name=module_content.canonical_path, heading_cls="yap module-title"
    )
    # module docstring
    if module_content.docstring is not None:
        dom_fragment = add_markdown(fragment=dom_fragment, text=module_content.docstring.value)  # type: ignore
    # iterate the module's members
    for member in module_content.members.values():
        # process functions
        if isinstance(member, Function):
            if member.name.startswith("_"):
                continue
            dom_fragment += process_function(member)
        # process classes and nested methods
        elif isinstance(member, Class):
            dom_fragment += process_class(member)
    astro: str = ""
    if not yapper_config["intro_template"]:
        for line in yapper_config["intro_template"].split("\n"):
            astro += f"{line.strip()}\n"
    astro += dom_fragment.render().strip()  # type: ignore
    if not yapper_config["outro_template"]:
        astro += "\n"
        for line in yapper_config["outro_template"].split("\n"):
            astro += f"{line.strip()}\n"

    return astro<|MERGE_RESOLUTION|>--- conflicted
+++ resolved
@@ -8,27 +8,9 @@
 import logging
 
 from dominate import dom_tag, svg, tags, util  # type: ignore
-<<<<<<< HEAD
 from markdown_it import MarkdownIt
 from mdit_py_plugins.admon import admon_plugin  # type: ignore
 from mdit_py_plugins.dollarmath import dollarmath_plugin  # type: ignore
-=======
-from griffe.dataclasses import Class, Function, Module
-from griffe.docstrings import numpy as np_parser
-from griffe.docstrings.dataclasses import (
-    DocstringParameter,
-    DocstringRaise,
-    DocstringReturn,
-    DocstringSectionDeprecated,
-    DocstringSectionExamples,
-    DocstringSectionParameters,
-    DocstringSectionRaises,
-    DocstringSectionReturns,
-    DocstringSectionText,
-    DocstringSectionYields,
-    DocstringYield,
-)
->>>>>>> 97b709cf
 from slugify import slugify
 
 from yapper import YapperConfig
@@ -146,13 +128,9 @@
 
 def process_class(module_class: Class) -> tags.section | None:
     """Process a python class."""
-<<<<<<< HEAD
     if not ast_class:
         return None
     logger.info(f"Processing class {ast_class.name}.")
-=======
-    logger.info(f"Processing class {module_class.name}.")
->>>>>>> 97b709cf
     # build class fragment
     class_fragment: tags.section = tags.section(cls="yap class")
     class_fragment += generate_heading(
@@ -171,7 +149,6 @@
                     tags.a(base.brief, href=f"#{slugify(base.brief)}")  # type: ignore
                     util.text(".")
     # process props
-<<<<<<< HEAD
     prop_names: list[str] = []
     for prop in props:
         if hasattr(prop, "name"):
@@ -183,13 +160,6 @@
         if not prop_name.startswith("_"):  # type: ignore
             prop_names.append(prop_name)  # type: ignore
     if prop_names:
-=======
-    prop_keys: list[str] = []
-    for prop_key in module_class.attributes.keys():
-        if not prop_key.startswith("_"):
-            prop_keys.append(prop_key)
-    if prop_keys:
->>>>>>> 97b709cf
         class_fragment = add_heading(doc_str_frag=class_fragment, heading="Properties")  # type: ignore
     for prop_key in prop_keys:
         prop_val = module_class.attributes[prop_key]
@@ -272,32 +242,10 @@
 
 def add_docstr_params(doc_str_frag: tags.div, param_set: docstringContentType) -> tags.div:
     """Add a parameter set."""
-<<<<<<< HEAD
     if not param_name:
         param_name = ""
     if param_type is None:
         param_type = "None"
-=======
-    param_name = ""
-    if hasattr(param_set, "name") and param_set.name is not None:  # type: ignore
-        param_name = param_set.name  # type: ignore
-    param_anno = "None"
-    if param_set.annotation is not None and hasattr(param_set.annotation, "full"):
-        if hasattr(param_set.annotation, "full"):
-            param_anno = str(param_set.annotation.full)  # type: ignore
-    # strip away extraneous annotation information
-    if param_anno.startswith("Optional"):
-        param_anno = param_anno.replace("Optional[", "")
-        param_anno = param_anno[:-1]
-    if param_anno.startswith("Union"):
-        param_anno = param_anno.replace("Union[", "")
-        param_anno = param_anno[:-1]
-        param_anno = param_anno.split(",")
-        param_anno = "|".join([pa.strip() for pa in param_anno])
-    # only remain tail descriptor
-    if "." in param_anno and not ("np." in param_anno or "npt." in param_anno):
-        param_anno = param_anno.rsplit(".", maxsplit=1)[-1]
->>>>>>> 97b709cf
     elem_desc_frag = tags.div(cls="yap doc-str-elem-desc")
     elem_desc_frag = add_markdown(fragment=elem_desc_frag, text=param_set.description)
     with doc_str_frag:
@@ -316,7 +264,6 @@
 def process_func_docstring(module_function: Function) -> tags.div:
     """Process a docstring."""
     doc_str_frag: tags.div = tags.div(cls="yap")
-<<<<<<< HEAD
     if doc_str is not None:
         parsed_doc_str = docstring_parser.parse(doc_str)
         if parsed_doc_str.short_description is not None:
@@ -430,40 +377,6 @@
             for meta in metas:
                 metas_frag = add_markdown(fragment=metas_frag, text=meta.description)  # type: ignore
             doc_str_frag += metas_frag
-=======
-    if module_function.docstring is not None:  # pylint: disable=too-many-nested-blocks
-        doc_str = np_parser.parse(module_function.docstring)
-        for doc_str_content in doc_str:
-            if isinstance(doc_str_content, DocstringSectionText):
-                text_content = doc_str_content.value
-                doc_str_frag = add_markdown(fragment=doc_str_frag, text=text_content)  # type: ignore
-            elif isinstance(doc_str_content, DocstringSectionExamples):
-                doc_str_frag = add_heading(doc_str_frag=doc_str_frag, heading="Examples")  # type: ignore
-                for content in doc_str_content.value:
-                    for sub_content in content:
-                        if isinstance(sub_content, str):
-                            doc_str_frag = add_markdown(fragment=doc_str_frag, text=sub_content)  # type: ignore
-            elif isinstance(doc_str_content, DocstringSectionParameters):
-                doc_str_frag = add_heading(doc_str_frag=doc_str_frag, heading="Parameters")  # type: ignore
-                for content in doc_str_content.value:
-                    doc_str_frag = add_docstr_params(doc_str_frag=doc_str_frag, param_set=content)
-            elif isinstance(doc_str_content, DocstringSectionRaises):
-                doc_str_frag = add_heading(doc_str_frag=doc_str_frag, heading="Raises")  # type: ignore
-                for content in doc_str_content.value:
-                    doc_str_frag = add_docstr_params(doc_str_frag=doc_str_frag, param_set=content)
-            elif isinstance(doc_str_content, DocstringSectionYields):
-                doc_str_frag = add_heading(doc_str_frag=doc_str_frag, heading="Yields")  # type: ignore
-                for content in doc_str_content.value:
-                    doc_str_frag = add_docstr_params(doc_str_frag=doc_str_frag, param_set=content)
-            elif isinstance(doc_str_content, DocstringSectionReturns):
-                doc_str_frag = add_heading(doc_str_frag=doc_str_frag, heading="Returns")  # type: ignore
-                for content in doc_str_content.value:
-                    doc_str_frag = add_docstr_params(doc_str_frag=doc_str_frag, param_set=content)
-            elif isinstance(doc_str_content, DocstringSectionDeprecated):
-                doc_str_frag = add_markdown(fragment=doc_str_frag, text=doc_str_content.value)  # type: ignore
-            else:
-                raise NotImplementedError(f"Docstring type: {type(doc_str_content)} not implemented.")
->>>>>>> 97b709cf
 
     return doc_str_frag
 
