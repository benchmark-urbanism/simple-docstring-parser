"""
Uses AST and docstring_parser to parse docstrings to astro html.

Intended for use with the Astro static site generator where further linting / linking / styling is done downstream.
"""
from __future__ import annotations

import ast
import logging

import docstring_parser
from dominate import dom_tag, svg, tags, util
<<<<<<< HEAD
from slugify import slugify
=======
from slugify import slugify  # type: ignore
>>>>>>> e77449bf

from yapper import YapperConfig

logging.basicConfig(level=logging.INFO)
logger = logging.getLogger(__name__)


class Markdown(dom_tag.dom_tag):
<<<<<<< HEAD
    """Custom dom tag for markdown."""
=======
    """Custom class for handling Markdown tag."""
>>>>>>> e77449bf


LINK_ICON = """
M12.586 4.586a2 2 0 112.828 2.828l-3 3a2 2 0 01-2.828 0 1 1 0 00-1.414 1.414 4 4 0 005.656 0l3-3a4 4 0 00-5.656-5.656l-1.5 1.5a1 1 0 101.414 1.414l1.5-1.5zm-5 5a2 2 0 012.828 0 1 1 0 101.414-1.414 4 4 0 00-5.656 0l-3 3a4 4 0 105.656 5.656l1.5-1.5a1 1 0 10-1.414-1.414l-1.5 1.5a2 2 0 11-2.828-2.828l3-3z
"""


def heading_linker(heading_level: str, heading_name: str, heading_cls: str):
<<<<<<< HEAD
    """Create a heading of specified level with a link anchor."""
    if heading_level == "h1":
        h = tags.h1(id=slugify(heading_name), cls=heading_cls)
    elif heading_level == "h2":
        h = tags.h2(id=slugify(heading_name), cls=heading_cls)
    else:
        raise NotImplementedError(f"Heading level {heading_level} is not implemented for linking.")
    with h:
        a = tags.a(aria_hidden="true", tab_index="-1", href=f"#{slugify(heading_name)}")
        with a:
            s = svg.svg(
=======
    """Add a heading link for the specified parameters."""
    if heading_level == "h1":
        head_tag = tags.h1(id=slugify(heading_name), cls=heading_cls)
    elif heading_level == "h2":
        head_tag = tags.h2(id=slugify(heading_name), cls=heading_cls)
    else:
        raise NotImplementedError(f"Heading level {heading_level} is not implemented for linking.")
    with head_tag:
        a_tag = tags.a(aria_hidden="true", tab_index="-1", href=f"#{slugify(heading_name)}")
        with a_tag:
            svg_tag = svg.svg(
>>>>>>> e77449bf
                xmlns="http://www.w3.org/2000/svg",
                viewbox="0 0 20 20",
                ariaHidden="true",
                width="15px",
                height="15px",
                cls="heading-icon",
            )
<<<<<<< HEAD
            with s:
=======
            with svg_tag:
>>>>>>> e77449bf
                svg.path(d=LINK_ICON, fill_rule="evenodd", clip_rule="evenodd")
        util.text(heading_name)

    return head_tag


def weld_candidate(text_a: str, text_b: str) -> bool:
<<<<<<< HEAD
    """Determine whether two strings can be merged into a single line."""
=======
    """Determine whether two strings can be welded."""
>>>>>>> e77449bf
    if text_a is None or text_a == "":
        return False
    if text_b is None or text_b == "":
        return False
    for char in ["|", ">"]:
        if text_a.strip().endswith(char):
            return False
    for char in ["|", "!", "<", "-", "*"]:
        if text_b.strip().startswith(char):
            return False
    return True


<<<<<<< HEAD
def add_markdown(fragment: tags.section | tags.div, text: str) -> tags.section | tags.div:
    """Add a markdown text block."""
=======
def add_markdown(fragment: tags.dom_tag, text: str):
    """Add markdown to a fragment."""
>>>>>>> e77449bf
    content_str = ""
    if text is not None:
        content_str = text.strip()
    splits = content_str.split("\n")
    code_block = False
    code_padding = None
    admonition = False
    text = ""
    for next_line in splits:
        # code blocks
        if "```" in next_line:
            if code_block is False:
                code_block = True
                code_padding = next_line.index("```")
                text += f"\n{next_line[code_padding:]}"
            else:
                text += f"\n{next_line[code_padding:]}\n"
                code_block = False
                code_padding = None
        elif code_block:
            text += f"\n{next_line[code_padding:]}"
        # double breaks
        elif next_line == "":
            text += "\n\n"
        # admonitions
        elif ":::" in next_line:
            admonition = True
            text += f"\n{next_line.strip()}"
        elif admonition is True:
            admonition = False
            text += f"\n{next_line.strip()}"
        # tables
        elif next_line.strip().startswith("|") and next_line.strip().endswith("|"):
            text += f"\n{next_line.strip()}"
        # otherwise weld if possible
        elif weld_candidate(text, next_line):
            text += f" {next_line.strip()}"
        else:
            text += f"\n{next_line.strip()}"
    if code_block:
        raise ValueError(f"Unclosed code block or admonition encountered for content: \n{text}")
    text += "\n"
<<<<<<< HEAD
    md: Markdown = Markdown(text)
    # add is:raw directive
    fragment += util.raw(md.render().replace("<Markdown>", "<Markdown is:raw>"))  # type: ignore
    return fragment


def process_class(ast_class: ast.ClassDef) -> tags.section | None:
    """Process a python class."""
=======
    md_tag = Markdown(text)
    # add is:raw directive
    fragment += util.raw(md_tag.render().replace("<Markdown>", "<Markdown is:raw>"))  # type: ignore
    return fragment


def process_class(ast_class: ast.ClassDef):
    """Process a python class to astro."""
>>>>>>> e77449bf
    if ast_class is None:
        return None
    # build class fragment
    class_fragment: tags.section = tags.section(cls="yap class")
<<<<<<< HEAD
    class_fragment += heading_linker(heading_level="h2", heading_name=ast_class.name, heading_cls="yap class-title")
=======
    class_fragment += heading_linker(
        heading_level="h2", heading_name=str(ast_class.name), heading_cls="yap class-title"
    )
>>>>>>> e77449bf
    # base classes
    for base in ast_class.bases:
        with class_fragment:
            base_item = tags.p(cls="yap class-base")
            with base_item:
                util.text("Inherits from")
                tags.a(base.id, href=f"#{slugify(base.id)}")  # type: ignore
                util.text(".")
    # when the class is passed-in directly its name is captured in the member_name
    methods: list[ast.FunctionDef] = []
<<<<<<< HEAD
    props: list[ast.Expr | ast.AnnAssign | ast.FunctionDef] = []
=======
    props: list[ast.AnnAssign | ast.FunctionDef] = []
>>>>>>> e77449bf
    for item in ast_class.body:
        if isinstance(item, ast.Expr):
            if isinstance(item.value, ast.Constant):
                desc = item.value.value.strip()
<<<<<<< HEAD
                class_fragment = add_markdown(fragment=class_fragment, text=desc)  # type: ignore
=======
                class_fragment = add_markdown(fragment=class_fragment, text=desc)
>>>>>>> e77449bf
            else:
                raise NotImplementedError(f"Unable to process item: {type(item)}")
        elif isinstance(item, ast.AnnAssign):
            props.append(item)
        elif isinstance(item, ast.FunctionDef):
            is_property = False
            for dec in item.decorator_list:
                if isinstance(dec, ast.Name):
                    if dec.id == "property":
                        is_property = True
                    else:
                        raise NotImplementedError(f"Unable to process decorator: {dec}")
                elif isinstance(dec, ast.Attribute) and dec.attr == "setter":
                    logger.warning(f"Skipping setter for {item.name}")
                else:
                    raise NotImplementedError(f"Unable to process decorator: {dec}")
            if is_property:
                props.append(item)
            else:
                methods.append(item)
    # process props
    if props:
<<<<<<< HEAD
        class_fragment = add_heading(doc_str_frag=class_fragment, heading="Properties")  # type: ignore
    for prop in props:
        if hasattr(prop, "name"):
            prop_name: str = prop.name  # type: ignore
        elif isinstance(prop, ast.AnnAssign):
            prop_name: str = prop.target.id  # type: ignore
        else:
            raise NotImplementedError(f"Unable to extract property name from: {prop}")
        prop_type = ""
        if hasattr(prop, "annotation"):
            prop_type: str = prop.annotation.id  # type: ignore
=======
        class_fragment = add_h3_heading(doc_str_frag=class_fragment, heading="Properties")
    for prop in props:
        if hasattr(prop, "name"):
            prop_name: str = prop.name  # type: ignore
        elif hasattr(prop, "target") and hasattr(prop.target, "id"):  # type: ignore
            prop_name = prop.target.id  # type: ignore
        else:
            NotImplementedError(f"Unable to extract property name from: {prop}")
        prop_type: str = ""
        if hasattr(prop, "annotation"):
            prop_type = prop.annotation.id  # type: ignore
>>>>>>> e77449bf
        prop_desc = ""
        with class_fragment:
            tags.div(
                tags.div(
<<<<<<< HEAD
                    tags.div(prop_name, cls="yap class-prop-def-name"),
=======
                    tags.div(prop_name, cls="yap class-prop-def-name"),  # type: ignore
>>>>>>> e77449bf
                    tags.div(prop_type, cls="yap class-prop-def-type"),
                    cls="yap class-prop-def",
                ),
                tags.div(prop_desc, cls="yap class-prop-def-desc"),
                cls="yap class-prop-elem-container",
            )
    # process methods
    if methods:
<<<<<<< HEAD
        class_fragment = add_heading(doc_str_frag=class_fragment, heading="Methods")  # type: ignore
=======
        class_fragment = add_h3_heading(doc_str_frag=class_fragment, heading="Methods")
>>>>>>> e77449bf
    for method in methods:
        func_fragment = process_function(ast_function=method, class_name=ast_class.name)
        if func_fragment is not None:
            class_fragment += func_fragment

    return class_fragment


<<<<<<< HEAD
def process_signature(func_name: str, param_names: list[str], param_defaults: list[str | None]) -> tags.div:
    """Process function signature."""
    # process signature
    sig_fragment: tags.div = tags.div(cls="yap func-sig")
=======
def process_signature(func_name: str, param_names: list[str], param_defaults: list[str]):
    """Process a function signature."""
    # process signature
    sig_fragment = tags.div(cls="yap func-sig")
>>>>>>> e77449bf
    with sig_fragment:
        tags.span(f"{func_name}(")
    # nest sig params for CSS alignment
    sig_params_fragment = tags.div(cls="yap func-sig-params")
    for idx, (param_name, param_default) in enumerate(zip(param_names, param_defaults)):
        param = f"{param_name}"
        if param_default is not None:
            param += f"={param_default}"
        if idx < len(param_names) - 1:
            param += ", "
        else:
            param += ")"
        with sig_params_fragment:
            tags.div(param, cls="yap func-sig-param")
    sig_fragment += sig_params_fragment

    return sig_fragment


<<<<<<< HEAD
def add_heading(doc_str_frag: tags.div | tags.section, heading: str) -> tags.div | tags.section:
    """Add a heading."""
=======
def add_h3_heading(doc_str_frag: tags.dom_tag, heading: str):
    """Add an H3 heading."""
>>>>>>> e77449bf
    with doc_str_frag:
        tags.h3(heading, cls="yap")
    return doc_str_frag


<<<<<<< HEAD
def add_param_set(doc_str_frag: tags.div, param_name: str, param_type: list[str], param_description: str) -> tags.div:
    """Add a parameter set."""
=======
def add_param_set(
    doc_str_frag: tags.div,
    param_name: str,
    param_type: list[str],
    param_description: str,
):
    """Add a parameter to a function signature."""
>>>>>>> e77449bf
    if param_name is None:
        param_name = ""
    if param_type is None:
        param_types_str = "None"
    else:
        param_types_str = " | ".join(param_type)
    elem_desc_frag = tags.div(cls="yap doc-str-elem-desc")
    elem_desc_frag = add_markdown(fragment=elem_desc_frag, text=param_description)
    with doc_str_frag:
        tags.div(
            tags.div(
                tags.div(param_name, cls="yap doc-str-elem-name"),
                tags.div(param_types_str, cls="yap doc-str-elem-type"),
                cls="yap doc-str-elem-def",
            ),
            elem_desc_frag,
            cls="yap doc-str-elem-container",
        )
    return doc_str_frag


def process_docstring(
<<<<<<< HEAD
    doc_str: str | None, param_names: list[str], param_types: list[list[str]], return_types: list[str]
) -> tags.div:
    """Process a docstring."""
    doc_str_frag: tags.div = tags.div(cls="yap")
=======
    doc_str: str | None,
    param_names: list[str],
    param_types: list[list[str]],
    return_types: list[str],
):
    """Process a docstring."""
    doc_str_frag = tags.div(cls="yap")
>>>>>>> e77449bf
    if doc_str is not None:
        parsed_doc_str = docstring_parser.parse(doc_str)
        if parsed_doc_str.short_description is not None:
            desc = parsed_doc_str.short_description
            if parsed_doc_str.long_description is not None:
                desc += f"\n{parsed_doc_str.long_description}"
<<<<<<< HEAD
            doc_str_frag = add_markdown(fragment=doc_str_frag, text=desc)  # type: ignore
=======
            doc_str_frag = add_markdown(fragment=doc_str_frag, text=desc)
>>>>>>> e77449bf
        if (len(param_names) and parsed_doc_str.params is None) or (len(param_names) != len(parsed_doc_str.params)):
            raise ValueError(
                f"""
            Number of docstring params does not match number of signature params:
            signature paramters: {param_names}
            parsed doc-str params: {parsed_doc_str.params}
            doc string: {doc_str}
            """
            )
        if parsed_doc_str.params is not None and len(parsed_doc_str.params):
<<<<<<< HEAD
            doc_str_frag = add_heading(doc_str_frag=doc_str_frag, heading="Parameters")  # type: ignore
=======
            doc_str_frag = add_h3_heading(doc_str_frag=doc_str_frag, heading="Parameters")
>>>>>>> e77449bf
            for param in parsed_doc_str.params:
                param_name = param.arg_name
                if "kwargs" in param_name:
                    param_name = param_name.lstrip("**")
                    param_name = f"**{param_name}"
                try:
                    param_idx = param_names.index(param_name)
                except ValueError as err:
                    raise ValueError(
<<<<<<< HEAD
                        f"Docstring param: {param_name} not found in function signature parameters."
                    ) from err
                param_type = param_types[param_idx]
                if param.type_name is not None and param.type_name not in param_type:
                    raise ValueError(f"Docstring param {param_name} type mismatch against function signature.")
=======
                        f"docstring param: {param_name} not found in function signature parameters."
                    ) from err
                param_type = param_types[param_idx]
                if param.type_name is not None and param.type_name not in param_type:
                    raise ValueError(f"docstring param {param_name} type mismatch against function signature.")
>>>>>>> e77449bf
                doc_str_frag = add_param_set(
                    doc_str_frag=doc_str_frag,
                    param_name=param_name,
                    param_type=param_type,
<<<<<<< HEAD
                    param_description=param.description,  # type: ignore
                )
        doc_str_return_types = []
        if parsed_doc_str.many_returns is not None and len(parsed_doc_str.many_returns):
            doc_str_frag = add_heading(doc_str_frag=doc_str_frag, heading="Returns")  # type: ignore
=======
                    param_description=param.description,
                )
        doc_str_return_types = []
        if parsed_doc_str.many_returns is not None and len(parsed_doc_str.many_returns):
            doc_str_frag = add_h3_heading(doc_str_frag=doc_str_frag, heading="Returns")
>>>>>>> e77449bf
            for doc_str_return in parsed_doc_str.many_returns:
                if doc_str_return.type_name in [None, "None"]:
                    types = None
                else:
<<<<<<< HEAD
                    types = doc_str_return.type_name.split("|")  # type: ignore
=======
                    types = doc_str_return.type_name.split("|")
>>>>>>> e77449bf
                    types = [rt.strip() for rt in types]
                    doc_str_return_types += types  # type: ignore
                # if there is a single return and if the return types are no specified,
                # then infer return types from the signature if available
<<<<<<< HEAD
                if len(parsed_doc_str.many_returns) == 1 and not doc_str_return_types:
                    types = return_types
                doc_str_frag = add_param_set(
                    doc_str_frag=doc_str_frag,
                    param_name=doc_str_return.return_name,  # type: ignore
                    param_type=types,  # type: ignore
                    param_description=doc_str_return.description,  # type: ignore
                )
        # if types were provided in both the signature and the docstring, check that these match
        if doc_str_return_types and return_types and not len(doc_str_return_types) == len(return_types):
=======
                if parsed_doc_str.many_returns == 1 and not doc_str_return_types:
                    types = return_types
                doc_str_frag = add_param_set(
                    doc_str_frag=doc_str_frag,
                    param_name=doc_str_return.return_name,
                    param_type=types,
                    param_description=doc_str_return.description,
                )
        # if types were provided in both the signature and the docstring, check that these match
        if doc_str_return_types and return_types and not doc_str_return_types == return_types:
>>>>>>> e77449bf
            raise ValueError(
                f"""
            Mismatching number of return types in docstring vs. function signature:
            paramters: {param_names}
            types per signature: {return_types}
            types per doc-str: {doc_str_return_types}
            """
            )
        if len(parsed_doc_str.raises):
<<<<<<< HEAD
            doc_str_frag = add_heading(doc_str_frag=doc_str_frag, heading="Raises")  # type: ignore
=======
            doc_str_frag = add_h3_heading(doc_str_frag=doc_str_frag, heading="Raises")
>>>>>>> e77449bf
            for raises in parsed_doc_str.raises:
                doc_str_frag = add_param_set(
                    doc_str_frag=doc_str_frag,
                    param_name="",
<<<<<<< HEAD
                    param_type=[raises.type_name],  # type: ignore
                    param_description=raises.description,  # type: ignore
                )
        if parsed_doc_str.deprecation is not None:
            raise NotImplementedError("Deprecation not implemented.")
        metas: list[docstring_parser.common.DocstringMeta] = []
=======
                    param_type=[raises.type_name],
                    param_description=raises.description,
                )
        if parsed_doc_str.deprecation is not None:
            raise NotImplementedError("Deprecation not implemented.")
        metas = []
>>>>>>> e77449bf
        for met in parsed_doc_str.meta:
            if not isinstance(
                met,
                (
                    docstring_parser.common.DocstringParam,
                    docstring_parser.common.DocstringDeprecated,
                    docstring_parser.common.DocstringRaises,
                    docstring_parser.common.DocstringReturns,
                ),
            ):
                metas.append(met)
        if metas:
            metas_frag = tags.div(cls="yap doc-str-meta")
<<<<<<< HEAD
            metas_frag = add_heading(doc_str_frag=metas_frag, heading="Notes")
            for meta in metas:
                metas_frag = add_markdown(fragment=metas_frag, text=meta.description)  # type: ignore
=======
            metas_frag = add_h3_heading(doc_str_frag=metas_frag, heading="Notes")
            for meta in metas:
                metas_frag = add_markdown(fragment=metas_frag, text=meta.description)
>>>>>>> e77449bf
            doc_str_frag += metas_frag

    return doc_str_frag


def extract_types(ast_types: list[str], ast_return: ast.BinOp | ast.Name):
<<<<<<< HEAD
    """Extract parameter types."""
    if isinstance(ast_return, ast.Name):
        ast_types.append(ast_return.id)
    if hasattr(ast_return, "left"):
        if isinstance(ast_return.left, ast.Name):  # type: ignore
            ast_types.append(ast_return.left.id)  # type: ignore
        elif isinstance(ast_return.left, ast.BinOp):  # type: ignore
            extract_types(ast_types=ast_types, ast_return=ast_return.left)  # type: ignore
    if hasattr(ast_return, "right"):
        if isinstance(ast_return.right, ast.Name):  # type: ignore
            ast_types.append(ast_return.right.id)  # type: ignore
        elif isinstance(ast_return.right, ast.BinOp):  # type: ignore
            extract_types(ast_types=ast_types, ast_return=ast_return.right)  # type: ignore


def process_function(
    ast_function: ast.FunctionDef | ast.AsyncFunctionDef, class_name: str | None = None
) -> tags.section | None:
    """Process a function."""
    # don't process private members
    if ast_function.name.startswith("_") and not ast_function.name == "__init__":
        return None
    func_fragment: tags.section = tags.section(cls="yap func")
=======
    """Extract typing information from AST."""
    if isinstance(ast_return, ast.Name):
        ast_types.append(ast_return.id)
    if hasattr(ast_return, "left"):
        if isinstance(ast_return.left, ast.Name):
            ast_types.append(ast_return.left.id)
        elif isinstance(ast_return.left, ast.BinOp):
            extract_types(ast_types=ast_types, ast_return=ast_return.left)
    if hasattr(ast_return, "right"):
        if isinstance(ast_return.right, ast.Name):
            ast_types.append(ast_return.right.id)
        elif isinstance(ast_return.right, ast.BinOp):
            extract_types(ast_types=ast_types, ast_return=ast_return.right)


def process_function(  # pylint: disable=inconsistent-return-statements
    ast_function: ast.FunctionDef, class_name: str = None
):
    """Process a function to astro."""
    # don't process private members
    if ast_function.name.startswith("_") and not ast_function.name == "__init__":
        return
    func_fragment = tags.section(cls="yap func")
    func_name: str
>>>>>>> e77449bf
    if class_name and ast_function.name == "__init__":
        func_name = f"{class_name}.__init__"
    elif class_name:
        func_name = f"{class_name}.{ast_function.name}"
    else:
<<<<<<< HEAD
        func_name = ast_function.name
=======
        func_name = str(ast_function.name)
>>>>>>> e77449bf
    func_fragment += heading_linker(heading_level="h2", heading_name=func_name, heading_cls="yap func-title")
    # extract parameters, types, defaults
    param_names: list[str] = []
    param_types: list[list[str]] = []
    param_defaults: list[str | None] = []
    # pad defaults to keep in sync
    pad = len(ast_function.args.args) - len(ast_function.args.defaults)
    for idx, arg in enumerate(ast_function.args.args):
        if arg.arg == "self":
            continue
        param_names.append(arg.arg)
        types: list[str] = []
        if isinstance(arg.annotation, (ast.Name, ast.BinOp)):
            extract_types(types, arg.annotation)
        param_types.append(types)
        if idx < pad:
            param_defaults.append(None)
        elif hasattr(ast_function.args.defaults[idx - pad], "value"):
            param_defaults.append(getattr(ast_function.args.defaults[idx - pad], "value"))
        else:
            param_defaults.append("(*)")
    if hasattr(ast_function.args, "kwarg") and ast_function.args.kwarg is not None:
        param_names.append("**kwargs")
        param_types.append([])
        param_defaults.append(None)
    # extract return types
    return_types: list[str] = []
    if isinstance(ast_function.returns, (ast.BinOp, ast.Name)):
        extract_types(ast_types=return_types, ast_return=ast_function.returns)
    # process signature
    with func_fragment:
<<<<<<< HEAD
        tags.div(cls="yap func-sig-content").appendChild(  # type: ignore
            process_signature(func_name=func_name, param_names=param_names, param_defaults=param_defaults)
        )
    # process docstring
    doc_str = ast.get_docstring(ast_function)
    func_fragment.appendChild(  # type: ignore
        process_docstring(doc_str=doc_str, param_names=param_names, param_types=param_types, return_types=return_types)
=======
        tags.div(cls="yap func-sig-content").appendChild(
            process_signature(
                func_name=func_name,
                param_names=param_names,
                param_defaults=param_defaults,
            )
        )
    # process docstring
    doc_str = ast.get_docstring(ast_function)
    func_fragment.appendChild(
        process_docstring(
            doc_str=doc_str,
            param_names=param_names,
            param_types=param_types,
            return_types=return_types,
        )
>>>>>>> e77449bf
    )

    return func_fragment


<<<<<<< HEAD
def parse(module_name: str, ast_module: ast.Module, yapper_config: YapperConfig) -> str:
    """Parse a python module."""
    # start the DOM fragment
    dom_fragment: tags.div = tags.div(cls="yap module")
    dom_fragment += heading_linker(heading_level="h1", heading_name=module_name, heading_cls="yap module-title")
    # module docstring
    module_docstring = ast.get_docstring(ast_module)
    if module_docstring is not None:
        frag_text = module_docstring.replace("\n", " ").strip()
        dom_fragment = add_markdown(fragment=dom_fragment, text=frag_text)  # type: ignore
=======
def parse(module_name: str, ast_module: ast.Module, yap_config: dict):
    """Parse a module to astro."""
    # start the DOM fragment
    dom_fragment = tags.div(cls="yap module")
    dom_fragment += heading_linker(heading_level="h1", heading_name=str(module_name), heading_cls="yap module-title")
    # module docstring
    module_docstring = ast.get_docstring(ast_module)
    if module_docstring is not None:
        dom_fragment = add_markdown(fragment=dom_fragment, text=module_docstring.replace("\n", " ").strip())
>>>>>>> e77449bf
    # iterate the module's members
    for item in ast_module.body:
        # process functions
        if isinstance(item, (ast.FunctionDef, ast.AsyncFunctionDef)):
            if item.name.startswith("_"):
                continue
            dom_fragment += process_function(item)
        # process classes and nested methods
        elif isinstance(item, ast.ClassDef):
            dom_fragment += process_class(item)
<<<<<<< HEAD
    astro: str = ""
    if yapper_config["intro_template"] is not None:
        for line in yapper_config["intro_template"].split("\n"):
            astro += f"{line.strip()}\n"
    astro += dom_fragment.render().strip()  # type: ignore
    if yapper_config["outro_template"] is not None:
        astro += "\n"
        for line in yapper_config["outro_template"].split("\n"):
=======
    astro = ""
    if yap_config["intro_template"] is not None:
        for line in yap_config["intro_template"].split("\n"):
            astro += f"{line.strip()}\n"
    astro += dom_fragment.render().strip()
    if yap_config["outro_template"] is not None:
        for line in yap_config["outro_template"].split("\n"):
>>>>>>> e77449bf
            astro += f"{line.strip()}\n"

    return astro<|MERGE_RESOLUTION|>--- conflicted
+++ resolved
@@ -10,11 +10,7 @@
 
 import docstring_parser
 from dominate import dom_tag, svg, tags, util
-<<<<<<< HEAD
 from slugify import slugify
-=======
-from slugify import slugify  # type: ignore
->>>>>>> e77449bf
 
 from yapper import YapperConfig
 
@@ -23,11 +19,7 @@
 
 
 class Markdown(dom_tag.dom_tag):
-<<<<<<< HEAD
     """Custom dom tag for markdown."""
-=======
-    """Custom class for handling Markdown tag."""
->>>>>>> e77449bf
 
 
 LINK_ICON = """
@@ -36,7 +28,6 @@
 
 
 def heading_linker(heading_level: str, heading_name: str, heading_cls: str):
-<<<<<<< HEAD
     """Create a heading of specified level with a link anchor."""
     if heading_level == "h1":
         h = tags.h1(id=slugify(heading_name), cls=heading_cls)
@@ -48,19 +39,6 @@
         a = tags.a(aria_hidden="true", tab_index="-1", href=f"#{slugify(heading_name)}")
         with a:
             s = svg.svg(
-=======
-    """Add a heading link for the specified parameters."""
-    if heading_level == "h1":
-        head_tag = tags.h1(id=slugify(heading_name), cls=heading_cls)
-    elif heading_level == "h2":
-        head_tag = tags.h2(id=slugify(heading_name), cls=heading_cls)
-    else:
-        raise NotImplementedError(f"Heading level {heading_level} is not implemented for linking.")
-    with head_tag:
-        a_tag = tags.a(aria_hidden="true", tab_index="-1", href=f"#{slugify(heading_name)}")
-        with a_tag:
-            svg_tag = svg.svg(
->>>>>>> e77449bf
                 xmlns="http://www.w3.org/2000/svg",
                 viewbox="0 0 20 20",
                 ariaHidden="true",
@@ -68,23 +46,15 @@
                 height="15px",
                 cls="heading-icon",
             )
-<<<<<<< HEAD
             with s:
-=======
-            with svg_tag:
->>>>>>> e77449bf
                 svg.path(d=LINK_ICON, fill_rule="evenodd", clip_rule="evenodd")
         util.text(heading_name)
 
-    return head_tag
+    return h
 
 
 def weld_candidate(text_a: str, text_b: str) -> bool:
-<<<<<<< HEAD
     """Determine whether two strings can be merged into a single line."""
-=======
-    """Determine whether two strings can be welded."""
->>>>>>> e77449bf
     if text_a is None or text_a == "":
         return False
     if text_b is None or text_b == "":
@@ -98,13 +68,8 @@
     return True
 
 
-<<<<<<< HEAD
 def add_markdown(fragment: tags.section | tags.div, text: str) -> tags.section | tags.div:
     """Add a markdown text block."""
-=======
-def add_markdown(fragment: tags.dom_tag, text: str):
-    """Add markdown to a fragment."""
->>>>>>> e77449bf
     content_str = ""
     if text is not None:
         content_str = text.strip()
@@ -147,7 +112,6 @@
     if code_block:
         raise ValueError(f"Unclosed code block or admonition encountered for content: \n{text}")
     text += "\n"
-<<<<<<< HEAD
     md: Markdown = Markdown(text)
     # add is:raw directive
     fragment += util.raw(md.render().replace("<Markdown>", "<Markdown is:raw>"))  # type: ignore
@@ -156,27 +120,11 @@
 
 def process_class(ast_class: ast.ClassDef) -> tags.section | None:
     """Process a python class."""
-=======
-    md_tag = Markdown(text)
-    # add is:raw directive
-    fragment += util.raw(md_tag.render().replace("<Markdown>", "<Markdown is:raw>"))  # type: ignore
-    return fragment
-
-
-def process_class(ast_class: ast.ClassDef):
-    """Process a python class to astro."""
->>>>>>> e77449bf
     if ast_class is None:
         return None
     # build class fragment
     class_fragment: tags.section = tags.section(cls="yap class")
-<<<<<<< HEAD
     class_fragment += heading_linker(heading_level="h2", heading_name=ast_class.name, heading_cls="yap class-title")
-=======
-    class_fragment += heading_linker(
-        heading_level="h2", heading_name=str(ast_class.name), heading_cls="yap class-title"
-    )
->>>>>>> e77449bf
     # base classes
     for base in ast_class.bases:
         with class_fragment:
@@ -187,20 +135,12 @@
                 util.text(".")
     # when the class is passed-in directly its name is captured in the member_name
     methods: list[ast.FunctionDef] = []
-<<<<<<< HEAD
     props: list[ast.Expr | ast.AnnAssign | ast.FunctionDef] = []
-=======
-    props: list[ast.AnnAssign | ast.FunctionDef] = []
->>>>>>> e77449bf
     for item in ast_class.body:
         if isinstance(item, ast.Expr):
             if isinstance(item.value, ast.Constant):
                 desc = item.value.value.strip()
-<<<<<<< HEAD
                 class_fragment = add_markdown(fragment=class_fragment, text=desc)  # type: ignore
-=======
-                class_fragment = add_markdown(fragment=class_fragment, text=desc)
->>>>>>> e77449bf
             else:
                 raise NotImplementedError(f"Unable to process item: {type(item)}")
         elif isinstance(item, ast.AnnAssign):
@@ -223,7 +163,6 @@
                 methods.append(item)
     # process props
     if props:
-<<<<<<< HEAD
         class_fragment = add_heading(doc_str_frag=class_fragment, heading="Properties")  # type: ignore
     for prop in props:
         if hasattr(prop, "name"):
@@ -235,28 +174,11 @@
         prop_type = ""
         if hasattr(prop, "annotation"):
             prop_type: str = prop.annotation.id  # type: ignore
-=======
-        class_fragment = add_h3_heading(doc_str_frag=class_fragment, heading="Properties")
-    for prop in props:
-        if hasattr(prop, "name"):
-            prop_name: str = prop.name  # type: ignore
-        elif hasattr(prop, "target") and hasattr(prop.target, "id"):  # type: ignore
-            prop_name = prop.target.id  # type: ignore
-        else:
-            NotImplementedError(f"Unable to extract property name from: {prop}")
-        prop_type: str = ""
-        if hasattr(prop, "annotation"):
-            prop_type = prop.annotation.id  # type: ignore
->>>>>>> e77449bf
         prop_desc = ""
         with class_fragment:
             tags.div(
                 tags.div(
-<<<<<<< HEAD
                     tags.div(prop_name, cls="yap class-prop-def-name"),
-=======
-                    tags.div(prop_name, cls="yap class-prop-def-name"),  # type: ignore
->>>>>>> e77449bf
                     tags.div(prop_type, cls="yap class-prop-def-type"),
                     cls="yap class-prop-def",
                 ),
@@ -265,11 +187,7 @@
             )
     # process methods
     if methods:
-<<<<<<< HEAD
         class_fragment = add_heading(doc_str_frag=class_fragment, heading="Methods")  # type: ignore
-=======
-        class_fragment = add_h3_heading(doc_str_frag=class_fragment, heading="Methods")
->>>>>>> e77449bf
     for method in methods:
         func_fragment = process_function(ast_function=method, class_name=ast_class.name)
         if func_fragment is not None:
@@ -278,17 +196,10 @@
     return class_fragment
 
 
-<<<<<<< HEAD
 def process_signature(func_name: str, param_names: list[str], param_defaults: list[str | None]) -> tags.div:
     """Process function signature."""
     # process signature
     sig_fragment: tags.div = tags.div(cls="yap func-sig")
-=======
-def process_signature(func_name: str, param_names: list[str], param_defaults: list[str]):
-    """Process a function signature."""
-    # process signature
-    sig_fragment = tags.div(cls="yap func-sig")
->>>>>>> e77449bf
     with sig_fragment:
         tags.span(f"{func_name}(")
     # nest sig params for CSS alignment
@@ -308,30 +219,15 @@
     return sig_fragment
 
 
-<<<<<<< HEAD
 def add_heading(doc_str_frag: tags.div | tags.section, heading: str) -> tags.div | tags.section:
     """Add a heading."""
-=======
-def add_h3_heading(doc_str_frag: tags.dom_tag, heading: str):
-    """Add an H3 heading."""
->>>>>>> e77449bf
     with doc_str_frag:
         tags.h3(heading, cls="yap")
     return doc_str_frag
 
 
-<<<<<<< HEAD
 def add_param_set(doc_str_frag: tags.div, param_name: str, param_type: list[str], param_description: str) -> tags.div:
     """Add a parameter set."""
-=======
-def add_param_set(
-    doc_str_frag: tags.div,
-    param_name: str,
-    param_type: list[str],
-    param_description: str,
-):
-    """Add a parameter to a function signature."""
->>>>>>> e77449bf
     if param_name is None:
         param_name = ""
     if param_type is None:
@@ -354,31 +250,17 @@
 
 
 def process_docstring(
-<<<<<<< HEAD
     doc_str: str | None, param_names: list[str], param_types: list[list[str]], return_types: list[str]
 ) -> tags.div:
     """Process a docstring."""
     doc_str_frag: tags.div = tags.div(cls="yap")
-=======
-    doc_str: str | None,
-    param_names: list[str],
-    param_types: list[list[str]],
-    return_types: list[str],
-):
-    """Process a docstring."""
-    doc_str_frag = tags.div(cls="yap")
->>>>>>> e77449bf
     if doc_str is not None:
         parsed_doc_str = docstring_parser.parse(doc_str)
         if parsed_doc_str.short_description is not None:
             desc = parsed_doc_str.short_description
             if parsed_doc_str.long_description is not None:
                 desc += f"\n{parsed_doc_str.long_description}"
-<<<<<<< HEAD
             doc_str_frag = add_markdown(fragment=doc_str_frag, text=desc)  # type: ignore
-=======
-            doc_str_frag = add_markdown(fragment=doc_str_frag, text=desc)
->>>>>>> e77449bf
         if (len(param_names) and parsed_doc_str.params is None) or (len(param_names) != len(parsed_doc_str.params)):
             raise ValueError(
                 f"""
@@ -389,11 +271,7 @@
             """
             )
         if parsed_doc_str.params is not None and len(parsed_doc_str.params):
-<<<<<<< HEAD
             doc_str_frag = add_heading(doc_str_frag=doc_str_frag, heading="Parameters")  # type: ignore
-=======
-            doc_str_frag = add_h3_heading(doc_str_frag=doc_str_frag, heading="Parameters")
->>>>>>> e77449bf
             for param in parsed_doc_str.params:
                 param_name = param.arg_name
                 if "kwargs" in param_name:
@@ -403,50 +281,29 @@
                     param_idx = param_names.index(param_name)
                 except ValueError as err:
                     raise ValueError(
-<<<<<<< HEAD
                         f"Docstring param: {param_name} not found in function signature parameters."
                     ) from err
                 param_type = param_types[param_idx]
                 if param.type_name is not None and param.type_name not in param_type:
                     raise ValueError(f"Docstring param {param_name} type mismatch against function signature.")
-=======
-                        f"docstring param: {param_name} not found in function signature parameters."
-                    ) from err
-                param_type = param_types[param_idx]
-                if param.type_name is not None and param.type_name not in param_type:
-                    raise ValueError(f"docstring param {param_name} type mismatch against function signature.")
->>>>>>> e77449bf
                 doc_str_frag = add_param_set(
                     doc_str_frag=doc_str_frag,
                     param_name=param_name,
                     param_type=param_type,
-<<<<<<< HEAD
                     param_description=param.description,  # type: ignore
                 )
         doc_str_return_types = []
         if parsed_doc_str.many_returns is not None and len(parsed_doc_str.many_returns):
             doc_str_frag = add_heading(doc_str_frag=doc_str_frag, heading="Returns")  # type: ignore
-=======
-                    param_description=param.description,
-                )
-        doc_str_return_types = []
-        if parsed_doc_str.many_returns is not None and len(parsed_doc_str.many_returns):
-            doc_str_frag = add_h3_heading(doc_str_frag=doc_str_frag, heading="Returns")
->>>>>>> e77449bf
             for doc_str_return in parsed_doc_str.many_returns:
                 if doc_str_return.type_name in [None, "None"]:
                     types = None
                 else:
-<<<<<<< HEAD
                     types = doc_str_return.type_name.split("|")  # type: ignore
-=======
-                    types = doc_str_return.type_name.split("|")
->>>>>>> e77449bf
                     types = [rt.strip() for rt in types]
                     doc_str_return_types += types  # type: ignore
                 # if there is a single return and if the return types are no specified,
                 # then infer return types from the signature if available
-<<<<<<< HEAD
                 if len(parsed_doc_str.many_returns) == 1 and not doc_str_return_types:
                     types = return_types
                 doc_str_frag = add_param_set(
@@ -457,18 +314,6 @@
                 )
         # if types were provided in both the signature and the docstring, check that these match
         if doc_str_return_types and return_types and not len(doc_str_return_types) == len(return_types):
-=======
-                if parsed_doc_str.many_returns == 1 and not doc_str_return_types:
-                    types = return_types
-                doc_str_frag = add_param_set(
-                    doc_str_frag=doc_str_frag,
-                    param_name=doc_str_return.return_name,
-                    param_type=types,
-                    param_description=doc_str_return.description,
-                )
-        # if types were provided in both the signature and the docstring, check that these match
-        if doc_str_return_types and return_types and not doc_str_return_types == return_types:
->>>>>>> e77449bf
             raise ValueError(
                 f"""
             Mismatching number of return types in docstring vs. function signature:
@@ -478,30 +323,17 @@
             """
             )
         if len(parsed_doc_str.raises):
-<<<<<<< HEAD
             doc_str_frag = add_heading(doc_str_frag=doc_str_frag, heading="Raises")  # type: ignore
-=======
-            doc_str_frag = add_h3_heading(doc_str_frag=doc_str_frag, heading="Raises")
->>>>>>> e77449bf
             for raises in parsed_doc_str.raises:
                 doc_str_frag = add_param_set(
                     doc_str_frag=doc_str_frag,
                     param_name="",
-<<<<<<< HEAD
                     param_type=[raises.type_name],  # type: ignore
                     param_description=raises.description,  # type: ignore
                 )
         if parsed_doc_str.deprecation is not None:
             raise NotImplementedError("Deprecation not implemented.")
         metas: list[docstring_parser.common.DocstringMeta] = []
-=======
-                    param_type=[raises.type_name],
-                    param_description=raises.description,
-                )
-        if parsed_doc_str.deprecation is not None:
-            raise NotImplementedError("Deprecation not implemented.")
-        metas = []
->>>>>>> e77449bf
         for met in parsed_doc_str.meta:
             if not isinstance(
                 met,
@@ -515,22 +347,15 @@
                 metas.append(met)
         if metas:
             metas_frag = tags.div(cls="yap doc-str-meta")
-<<<<<<< HEAD
             metas_frag = add_heading(doc_str_frag=metas_frag, heading="Notes")
             for meta in metas:
                 metas_frag = add_markdown(fragment=metas_frag, text=meta.description)  # type: ignore
-=======
-            metas_frag = add_h3_heading(doc_str_frag=metas_frag, heading="Notes")
-            for meta in metas:
-                metas_frag = add_markdown(fragment=metas_frag, text=meta.description)
->>>>>>> e77449bf
             doc_str_frag += metas_frag
 
     return doc_str_frag
 
 
 def extract_types(ast_types: list[str], ast_return: ast.BinOp | ast.Name):
-<<<<<<< HEAD
     """Extract parameter types."""
     if isinstance(ast_return, ast.Name):
         ast_types.append(ast_return.id)
@@ -554,42 +379,12 @@
     if ast_function.name.startswith("_") and not ast_function.name == "__init__":
         return None
     func_fragment: tags.section = tags.section(cls="yap func")
-=======
-    """Extract typing information from AST."""
-    if isinstance(ast_return, ast.Name):
-        ast_types.append(ast_return.id)
-    if hasattr(ast_return, "left"):
-        if isinstance(ast_return.left, ast.Name):
-            ast_types.append(ast_return.left.id)
-        elif isinstance(ast_return.left, ast.BinOp):
-            extract_types(ast_types=ast_types, ast_return=ast_return.left)
-    if hasattr(ast_return, "right"):
-        if isinstance(ast_return.right, ast.Name):
-            ast_types.append(ast_return.right.id)
-        elif isinstance(ast_return.right, ast.BinOp):
-            extract_types(ast_types=ast_types, ast_return=ast_return.right)
-
-
-def process_function(  # pylint: disable=inconsistent-return-statements
-    ast_function: ast.FunctionDef, class_name: str = None
-):
-    """Process a function to astro."""
-    # don't process private members
-    if ast_function.name.startswith("_") and not ast_function.name == "__init__":
-        return
-    func_fragment = tags.section(cls="yap func")
-    func_name: str
->>>>>>> e77449bf
     if class_name and ast_function.name == "__init__":
         func_name = f"{class_name}.__init__"
     elif class_name:
         func_name = f"{class_name}.{ast_function.name}"
     else:
-<<<<<<< HEAD
         func_name = ast_function.name
-=======
-        func_name = str(ast_function.name)
->>>>>>> e77449bf
     func_fragment += heading_linker(heading_level="h2", heading_name=func_name, heading_cls="yap func-title")
     # extract parameters, types, defaults
     param_names: list[str] = []
@@ -621,7 +416,6 @@
         extract_types(ast_types=return_types, ast_return=ast_function.returns)
     # process signature
     with func_fragment:
-<<<<<<< HEAD
         tags.div(cls="yap func-sig-content").appendChild(  # type: ignore
             process_signature(func_name=func_name, param_names=param_names, param_defaults=param_defaults)
         )
@@ -629,30 +423,11 @@
     doc_str = ast.get_docstring(ast_function)
     func_fragment.appendChild(  # type: ignore
         process_docstring(doc_str=doc_str, param_names=param_names, param_types=param_types, return_types=return_types)
-=======
-        tags.div(cls="yap func-sig-content").appendChild(
-            process_signature(
-                func_name=func_name,
-                param_names=param_names,
-                param_defaults=param_defaults,
-            )
-        )
-    # process docstring
-    doc_str = ast.get_docstring(ast_function)
-    func_fragment.appendChild(
-        process_docstring(
-            doc_str=doc_str,
-            param_names=param_names,
-            param_types=param_types,
-            return_types=return_types,
-        )
->>>>>>> e77449bf
     )
 
     return func_fragment
 
 
-<<<<<<< HEAD
 def parse(module_name: str, ast_module: ast.Module, yapper_config: YapperConfig) -> str:
     """Parse a python module."""
     # start the DOM fragment
@@ -663,17 +438,6 @@
     if module_docstring is not None:
         frag_text = module_docstring.replace("\n", " ").strip()
         dom_fragment = add_markdown(fragment=dom_fragment, text=frag_text)  # type: ignore
-=======
-def parse(module_name: str, ast_module: ast.Module, yap_config: dict):
-    """Parse a module to astro."""
-    # start the DOM fragment
-    dom_fragment = tags.div(cls="yap module")
-    dom_fragment += heading_linker(heading_level="h1", heading_name=str(module_name), heading_cls="yap module-title")
-    # module docstring
-    module_docstring = ast.get_docstring(ast_module)
-    if module_docstring is not None:
-        dom_fragment = add_markdown(fragment=dom_fragment, text=module_docstring.replace("\n", " ").strip())
->>>>>>> e77449bf
     # iterate the module's members
     for item in ast_module.body:
         # process functions
@@ -684,7 +448,6 @@
         # process classes and nested methods
         elif isinstance(item, ast.ClassDef):
             dom_fragment += process_class(item)
-<<<<<<< HEAD
     astro: str = ""
     if yapper_config["intro_template"] is not None:
         for line in yapper_config["intro_template"].split("\n"):
@@ -693,15 +456,6 @@
     if yapper_config["outro_template"] is not None:
         astro += "\n"
         for line in yapper_config["outro_template"].split("\n"):
-=======
-    astro = ""
-    if yap_config["intro_template"] is not None:
-        for line in yap_config["intro_template"].split("\n"):
             astro += f"{line.strip()}\n"
-    astro += dom_fragment.render().strip()
-    if yap_config["outro_template"] is not None:
-        for line in yap_config["outro_template"].split("\n"):
->>>>>>> e77449bf
-            astro += f"{line.strip()}\n"
 
     return astro