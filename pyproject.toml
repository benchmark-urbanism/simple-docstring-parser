--- conflicted
+++ resolved
@@ -26,7 +26,6 @@
 
 [project.optional-dependencies]
 [tool.pdm.dev-dependencies]
-<<<<<<< HEAD
 dev = [
     "pytest>=7.1.1",
     "setuptools-scm>=6.4.2",
@@ -39,9 +38,6 @@
     "types-toml>=0.10.7",
     "pyright>=1.1.246",
 ]
-=======
-dev = ["pytest>=7.1.1"]
->>>>>>> e77449bf
 
 [project.urls]
 homepage = "https://github.com/benchmark-urbanism/yapper"
@@ -205,7 +201,6 @@
 omit = ["**/__init__.py"]
 
 [tool.pdm.scripts]
-<<<<<<< HEAD
 formatting = { shell = "black --config=pyproject.toml ./ && isort --settings-file=pyproject.toml ./" }
 linting = "pylint --rcfile=pyproject.toml ./yapper"
 typechecks = "pyright"
@@ -214,16 +209,4 @@
 coverage_run = "coverage run -m pytest ./tests"
 coverage_report = { shell = "coverage report --show-missing --skip-empty && coverage lcov" }
 build = { shell = "pdm run formatting && pdm run linting && pdm run typechecks && pdm run docstyle && pdm run tests && python3 -m build" }
-publish = { shell = 'pdm run tests && pdm publish -u shongololo -v' }
-=======
-docstyle = "pydocstyle --config=pyproject.toml"
-formatting = { shell = "black --config=pyproject.toml ./ && isort --settings-file=pyproject.toml ./" }
-typechecks = "pyright"
-linting = "pylint --rcfile=pyproject.toml ./yapper"
-tests = "pytest ./tests"
-# coverage can't trace jitted files
-coverage_run = "coverage run pytest"
-coverage_report = { shell = "coverage report --show-missing --skip-empty && coverage lcov" }
-build = { shell = "pdm run formatting && pdm run typechecks && pdm run linting && pdm run tests && python -m build" }
-publish = { shell = "pdm run build && pdm run build_docs && pdm publish -u shongololo -v" }
->>>>>>> e77449bf
+publish = { shell = 'pdm run tests && pdm publish -u shongololo -v' }